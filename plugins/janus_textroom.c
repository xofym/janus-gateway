--- conflicted
+++ resolved
@@ -1011,9 +1011,6 @@
 			}
 			free(event_text);
 		}
-<<<<<<< HEAD
-		janus_refcount_decrease(&participant->ref);
-=======
 		/* Also notify event handlers */
 		if(notify_events && gateway->events_is_enabled()) {
 			json_t *info = json_object();
@@ -1022,14 +1019,10 @@
 			json_object_set_new(info, "username", json_string(participant->username));
 			gateway->notify_event(&janus_textroom_plugin, session->handle, info);
 		}
-		g_free(participant->username);
-		g_free(participant->display);
-		g_free(participant);
->>>>>>> 6a998158
 		janus_mutex_unlock(&session->mutex);
 		janus_mutex_unlock(&textroom->mutex);
 		janus_refcount_decrease(&textroom->ref);
-		janus_textroom_participant_destroy(participant);
+		janus_refcount_decrease(&participant->ref);
 		if(!internal) {
 			/* Send response back */
 			json_t *reply = json_object();
@@ -1340,10 +1333,6 @@
 			gateway->relay_data(handle, reply_text, strlen(reply_text));
 			free(reply_text);
 		}
-<<<<<<< HEAD
-=======
-		/* We'll let the watchdog worry about freeing resources */
-		old_rooms = g_list_append(old_rooms, textroom);
 		/* Also notify event handlers */
 		if(notify_events && gateway->events_is_enabled()) {
 			json_t *info = json_object();
@@ -1351,7 +1340,6 @@
 			json_object_set_new(info, "room", json_integer(room_id));
 			gateway->notify_event(&janus_textroom_plugin, session->handle, info);
 		}
->>>>>>> 6a998158
 	} else {
 		JANUS_LOG(LOG_ERR, "Unsupported request %s\n", request_text);
 		error_code = JANUS_TEXTROOM_ERROR_INVALID_REQUEST;
