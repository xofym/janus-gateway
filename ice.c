/*! \file    ice.c
 * \author   Lorenzo Miniero <lorenzo@meetecho.com>
 * \copyright GNU General Public License v3
 * \brief    Janus handles and ICE/STUN/TURN processing
 * \details  A Janus handle represents an abstraction of the communication
 * between a user and a specific plugin, within a Janus session. This is
 * particularly important in terms of media connectivity, as each handle
 * can be associated with a single WebRTC PeerConnection. This code also
 * contains the implementation (based on libnice) of a WebRTC PeerConnection.
 * The code handles the whole ICE process, from the gathering of candidates
 * to the final setup of a virtual channel RTP and RTCP can be transported
 * on. Incoming RTP and RTCP packets from peers are relayed to the associated
 * plugins by means of the incoming_rtp and incoming_rtcp callbacks. Packets
 * to be sent to peers are relayed by peers invoking the relay_rtp and
 * relay_rtcp core callbacks instead.
 *
 * \ingroup protocols
 * \ref protocols
 */

#include <ifaddrs.h>
#include <poll.h>
#include <net/if.h>
#include <sys/socket.h>
#include <sys/time.h>
#include <netdb.h>
#include <fcntl.h>
#include <stun/usages/bind.h>
#include <nice/debug.h>

#include "janus.h"
#include "debug.h"
#include "ice.h"
#include "turnrest.h"
#include "sdp.h"
#include "rtpsrtp.h"
#include "rtcp.h"
#include "apierror.h"
#include "ip-utils.h"
#include "events.h"

/* STUN server/port, if any */
static char *janus_stun_server = NULL;
static uint16_t janus_stun_port = 0;

char *janus_ice_get_stun_server(void) {
	return janus_stun_server;
}
uint16_t janus_ice_get_stun_port(void) {
	return janus_stun_port;
}


/* TURN server/port and credentials, if any */
static char *janus_turn_server = NULL;
static uint16_t janus_turn_port = 0;
static char *janus_turn_user = NULL, *janus_turn_pwd = NULL;
static NiceRelayType janus_turn_type = NICE_RELAY_TYPE_TURN_UDP;

char *janus_ice_get_turn_server(void) {
	return janus_turn_server;
}
uint16_t janus_ice_get_turn_port(void) {
	return janus_turn_port;
}


/* TURN REST API support, if any */
char *janus_ice_get_turn_rest_api(void) {
#ifndef HAVE_TURNRESTAPI
	return NULL;
#else
	return (char *)janus_turnrest_get_backend();
#endif
}


/* ICE-Lite status */
static gboolean janus_ice_lite_enabled;
gboolean janus_ice_is_ice_lite_enabled(void) {
	return janus_ice_lite_enabled;
}

/* ICE-TCP support (only libnice >= 0.1.8, currently broken) */
static gboolean janus_ice_tcp_enabled;
gboolean janus_ice_is_ice_tcp_enabled(void) {
	return janus_ice_tcp_enabled;
}

/* Full-trickle support */
static gboolean janus_full_trickle_enabled;
gboolean janus_ice_is_full_trickle_enabled(void) {
	return janus_full_trickle_enabled;
}

/* IPv6 support (still mostly WIP) */
static gboolean janus_ipv6_enabled;
gboolean janus_ice_is_ipv6_enabled(void) {
	return janus_ipv6_enabled;
}

/* Opaque IDs set by applications are by default only passed to event handlers
 * for correlation purposes, but not sent back to the user or application in
 * the related Janus API responses or events, unless configured otherwise */
static gboolean opaqueid_in_api = FALSE;
void janus_enable_opaqueid_in_api(void) {
	opaqueid_in_api = TRUE;
}
gboolean janus_is_opaqueid_in_api_enabled(void) {
	return opaqueid_in_api;
}

/* Only needed in case we're using static event loops spawned at startup (disabled by default) */
typedef struct janus_ice_static_event_loop {
	int id;
	GMainContext *mainctx;
	GMainLoop *mainloop;
	GThread *thread;
} janus_ice_static_event_loop;
static int static_event_loops = 0;
static GSList *event_loops = NULL, *current_loop = NULL;
static janus_mutex event_loops_mutex = JANUS_MUTEX_INITIALIZER;
static void *janus_ice_static_event_loop_thread(void *data) {
	janus_ice_static_event_loop *loop = data;
	JANUS_LOG(LOG_VERB, "[loop#%d] Event loop thread started\n", loop->id);
	if(loop->mainloop == NULL) {
		JANUS_LOG(LOG_ERR, "[loop#%d] Invalid loop...\n", loop->id);
		g_thread_unref(g_thread_self());
		return NULL;
	}
	JANUS_LOG(LOG_DBG, "[loop#%d] Looping...\n", loop->id);
	g_main_loop_run(loop->mainloop);
	/* When the loop quits, we can unref it */
	g_main_loop_unref(loop->mainloop);
	g_main_context_unref(loop->mainctx);
	JANUS_LOG(LOG_VERB, "[loop#%d] Event loop thread ended!\n", loop->id);
	return NULL;
}
int janus_ice_get_static_event_loops(void) {
	return static_event_loops;
}
void janus_ice_set_static_event_loops(int loops) {
	if(loops == 0)
		return;
	else if(loops < 1) {
		JANUS_LOG(LOG_WARN, "Invalid number of static event loops (%d), disabling\n", loops);
		return;
	}
	/* Create a pool of new event loops */
	int i = 0;
	for(i=0; i<loops; i++) {
		janus_ice_static_event_loop *loop = g_malloc0(sizeof(janus_ice_static_event_loop));
		loop->id = static_event_loops;
		loop->mainctx = g_main_context_new();
		loop->mainloop = g_main_loop_new(loop->mainctx, FALSE);
		/* Now spawn a thread for this loop */
		GError *error = NULL;
		char tname[16];
		g_snprintf(tname, sizeof(tname), "hloop %d", loop->id);
		loop->thread = g_thread_try_new(tname, &janus_ice_static_event_loop_thread, loop, &error);
		if(error != NULL) {
			g_main_loop_unref(loop->mainloop);
			g_main_context_unref(loop->mainctx);
			g_free(loop);
			JANUS_LOG(LOG_ERR, "Got error %d (%s) trying to launch a new event loop thread...\n",
				error->code, error->message ? error->message : "??");
			g_error_free(error);
		} else {
			event_loops = g_slist_append(event_loops, loop);
			static_event_loops++;
		}
	}
	current_loop = event_loops;
	JANUS_LOG(LOG_INFO, "Spawned %d static event loops (handles won't have a dedicated loop)\n", static_event_loops);
	return;
}
void janus_ice_stop_static_event_loops(void) {
	if(static_event_loops < 1)
		return;
	/* Quit all the static loops and wait for the threads to leave */
	janus_mutex_lock(&event_loops_mutex);
	GSList *l = event_loops;
	while(l) {
		janus_ice_static_event_loop *loop = (janus_ice_static_event_loop *)l->data;
		if(loop->mainloop != NULL && g_main_loop_is_running(loop->mainloop))
			g_main_loop_quit(loop->mainloop);
		g_thread_join(loop->thread);
		l = l->next;
	}
	g_slist_free_full(event_loops, (GDestroyNotify)g_free);
	janus_mutex_unlock(&event_loops_mutex);
}

/* libnice debugging */
static gboolean janus_ice_debugging_enabled;
gboolean janus_ice_is_ice_debugging_enabled(void) {
	return janus_ice_debugging_enabled;
}
void janus_ice_debugging_enable(void) {
	JANUS_LOG(LOG_VERB, "Enabling libnice debugging...\n");
	if(g_getenv("NICE_DEBUG") == NULL) {
		JANUS_LOG(LOG_WARN, "No NICE_DEBUG environment variable set, setting maximum debug\n");
		g_setenv("NICE_DEBUG", "all", TRUE);
	}
	if(g_getenv("G_MESSAGES_DEBUG") == NULL) {
		JANUS_LOG(LOG_WARN, "No G_MESSAGES_DEBUG environment variable set, setting maximum debug\n");
		g_setenv("G_MESSAGES_DEBUG", "all", TRUE);
	}
	JANUS_LOG(LOG_VERB, "Debugging NICE_DEBUG=%s G_MESSAGES_DEBUG=%s\n",
		g_getenv("NICE_DEBUG"), g_getenv("G_MESSAGES_DEBUG"));
	janus_ice_debugging_enabled = TRUE;
	nice_debug_enable(strstr(g_getenv("NICE_DEBUG"), "all") || strstr(g_getenv("NICE_DEBUG"), "stun"));
}
void janus_ice_debugging_disable(void) {
	JANUS_LOG(LOG_VERB, "Disabling libnice debugging...\n");
	janus_ice_debugging_enabled = FALSE;
	nice_debug_disable(TRUE);
}


/* NAT 1:1 stuff */
static gboolean nat_1_1_enabled = FALSE;
void janus_ice_enable_nat_1_1(void) {
	nat_1_1_enabled = TRUE;
}

/* Interface/IP enforce/ignore lists */
GList *janus_ice_enforce_list = NULL, *janus_ice_ignore_list = NULL;
janus_mutex ice_list_mutex;

void janus_ice_enforce_interface(const char *ip) {
	if(ip == NULL)
		return;
	/* Is this an IP or an interface? */
	janus_mutex_lock(&ice_list_mutex);
	janus_ice_enforce_list = g_list_append(janus_ice_enforce_list, (gpointer)ip);
	janus_mutex_unlock(&ice_list_mutex);
}
gboolean janus_ice_is_enforced(const char *ip) {
	if(ip == NULL || janus_ice_enforce_list == NULL)
		return false;
	janus_mutex_lock(&ice_list_mutex);
	GList *temp = janus_ice_enforce_list;
	while(temp) {
		const char *enforced = (const char *)temp->data;
		if(enforced != NULL && strstr(ip, enforced)) {
			janus_mutex_unlock(&ice_list_mutex);
			return true;
		}
		temp = temp->next;
	}
	janus_mutex_unlock(&ice_list_mutex);
	return false;
}

void janus_ice_ignore_interface(const char *ip) {
	if(ip == NULL)
		return;
	/* Is this an IP or an interface? */
	janus_mutex_lock(&ice_list_mutex);
	janus_ice_ignore_list = g_list_append(janus_ice_ignore_list, (gpointer)ip);
	if(janus_ice_enforce_list != NULL) {
		JANUS_LOG(LOG_WARN, "Added %s to the ICE ignore list, but the ICE enforce list is not empty: the ICE ignore list will not be used\n", ip);
	}
	janus_mutex_unlock(&ice_list_mutex);
}
gboolean janus_ice_is_ignored(const char *ip) {
	if(ip == NULL || janus_ice_ignore_list == NULL)
		return false;
	janus_mutex_lock(&ice_list_mutex);
	GList *temp = janus_ice_ignore_list;
	while(temp) {
		const char *ignored = (const char *)temp->data;
		if(ignored != NULL && strstr(ip, ignored)) {
			janus_mutex_unlock(&ice_list_mutex);
			return true;
		}
		temp = temp->next;
	}
	janus_mutex_unlock(&ice_list_mutex);
	return false;
}


/* Frequency of statistics via event handlers (one second by default) */
static int janus_ice_event_stats_period = 1;
void janus_ice_set_event_stats_period(int period) {
	janus_ice_event_stats_period = period;
}
int janus_ice_get_event_stats_period(void) {
	return janus_ice_event_stats_period;
}


/* RTP/RTCP port range */
uint16_t rtp_range_min = 0;
uint16_t rtp_range_max = 0;


#define JANUS_ICE_PACKET_AUDIO	0
#define JANUS_ICE_PACKET_VIDEO	1
#define JANUS_ICE_PACKET_DATA	2
#define JANUS_ICE_PACKET_SCTP	3
/* Janus enqueued (S)RTP/(S)RTCP packet to send */
typedef struct janus_ice_queued_packet {
	gint mindex;
	char *data;
	gint length;
	gint type;
	gboolean control;
	gboolean retransmission;
	gboolean encrypted;
	gint64 added;
} janus_ice_queued_packet;
/* A few static, fake, messages we use as a trigger: e.g., to start a
 * new DTLS handshake, hangup a PeerConnection or close a handle */
static janus_ice_queued_packet janus_ice_dtls_handshake,
	janus_ice_hangup_peerconnection, janus_ice_detach_handle;

/* Janus NACKed packet we're tracking (to avoid duplicates) */
typedef struct janus_nacked_packet {
	janus_handle_webrtc_medium *medium;
	int vindex;
	guint16 seq_number;
} janus_nacked_packet;
static gboolean janus_nacked_packet_cleanup(gpointer user_data) {
	janus_nacked_packet *pkt = (janus_nacked_packet *)user_data;

	if(pkt->medium && pkt->medium->pc && pkt->medium->pc->handle) {
		JANUS_LOG(LOG_HUGE, "[%"SCNu64"] Cleaning up NACKed packet %"SCNu16" (SSRC %"SCNu32", vindex %d)...\n",
			pkt->medium->pc->handle->handle_id, pkt->seq_number, pkt->medium->ssrc_peer[pkt->vindex], pkt->vindex);
		g_hash_table_remove(pkt->medium->rtx_nacked[pkt->vindex], GUINT_TO_POINTER(pkt->seq_number));
	}

	return G_SOURCE_REMOVE;
}

/* Deallocation helpers for handles and related structs */
static void janus_handle_free(const janus_refcount *handle_ref);
static void janus_ice_webrtc_free(janus_handle *handle);
static void janus_ice_plugin_session_free(const janus_refcount *app_handle_ref);
static void janus_handle_webrtc_free(const janus_refcount *handle_ref);
static void janus_handle_webrtc_medium_free(const janus_refcount *handle_ref);

/* Custom GSource for outgoing traffic */
typedef struct janus_ice_outgoing_traffic {
	GSource parent;
	janus_handle *handle;
	GDestroyNotify destroy;
} janus_ice_outgoing_traffic;
static gboolean janus_ice_outgoing_rtcp_handle(gpointer user_data);
static gboolean janus_ice_outgoing_stats_handle(gpointer user_data);
static gboolean janus_ice_outgoing_traffic_handle(janus_handle *handle, janus_ice_queued_packet *pkt);
static gboolean janus_ice_outgoing_traffic_prepare(GSource *source, gint *timeout) {
	janus_ice_outgoing_traffic *t = (janus_ice_outgoing_traffic *)source;
	return (g_async_queue_length(t->handle->queued_packets) > 0);
}
static gboolean janus_ice_outgoing_traffic_dispatch(GSource *source, GSourceFunc callback, gpointer user_data) {
	janus_ice_outgoing_traffic *t = (janus_ice_outgoing_traffic *)source;
	int ret = G_SOURCE_CONTINUE;
	janus_ice_queued_packet *pkt = NULL;
	while((pkt = g_async_queue_try_pop(t->handle->queued_packets)) != NULL) {
		if(janus_ice_outgoing_traffic_handle(t->handle, pkt) == G_SOURCE_REMOVE)
			ret = G_SOURCE_REMOVE;
	}
	return ret;
}
static void janus_ice_outgoing_traffic_finalize(GSource *source) {
	janus_ice_outgoing_traffic *t = (janus_ice_outgoing_traffic *)source;
	JANUS_LOG(LOG_VERB, "[%"SCNu64"] Finalizing loop source\n", t->handle->handle_id);
	if(static_event_loops > 0) {
		/* This handle was sharing an event loop with others */
		janus_ice_webrtc_free(t->handle);
		janus_refcount_decrease(&t->handle->ref);
	} else if(t->handle->mainloop != NULL && g_main_loop_is_running(t->handle->mainloop)) {
		/* This handle had a dedicated event loop, quit it */
		g_main_loop_quit(t->handle->mainloop);
	}
	janus_refcount_decrease(&t->handle->ref);
}
static GSourceFuncs janus_ice_outgoing_traffic_funcs = {
	janus_ice_outgoing_traffic_prepare,
	NULL,	/* We don't need check */
	janus_ice_outgoing_traffic_dispatch,
	janus_ice_outgoing_traffic_finalize,
	NULL, NULL
};
static GSource *janus_ice_outgoing_traffic_create(janus_handle *handle, GDestroyNotify destroy) {
	GSource *source = g_source_new(&janus_ice_outgoing_traffic_funcs, sizeof(janus_ice_outgoing_traffic));
	janus_ice_outgoing_traffic *t = (janus_ice_outgoing_traffic *)source;
	char name[255];
	g_snprintf(name, sizeof(name), "source-%"SCNu64, handle->handle_id);
	g_source_set_name(source, name);
	janus_refcount_increase(&handle->ref);
	t->handle = handle;
	t->destroy = destroy;
	return source;
}

/* Time, in seconds, that should pass with no media (audio or video) being
 * received before Janus notifies you about this with a receiving=false */
#define DEFAULT_NO_MEDIA_TIMER	1
static uint no_media_timer = DEFAULT_NO_MEDIA_TIMER;
void janus_set_no_media_timer(uint timer) {
	no_media_timer = timer;
	if(no_media_timer == 0)
		JANUS_LOG(LOG_VERB, "Disabling no-media timer\n");
	else
		JANUS_LOG(LOG_VERB, "Setting no-media timer to %ds\n", no_media_timer);
}
uint janus_get_no_media_timer(void) {
	return no_media_timer;
}

/* Period, in milliseconds, to refer to for sending TWCC feedback */
#define DEFAULT_TWCC_PERIOD		1000
static uint twcc_period = DEFAULT_TWCC_PERIOD;
void janus_set_twcc_period(uint period) {
	twcc_period = period;
	if(twcc_period == 0) {
		JANUS_LOG(LOG_WARN, "Invalid TWCC period, falling back to default\n");
		twcc_period = DEFAULT_TWCC_PERIOD;
	} else {
		JANUS_LOG(LOG_VERB, "Setting TWCC period to %ds\n", twcc_period);
	}
}
uint janus_get_twcc_period(void) {
	return twcc_period;
}


/* RFC4588 support */
static gboolean rfc4588_enabled = FALSE;
void janus_set_rfc4588_enabled(gboolean enabled) {
	rfc4588_enabled = enabled;
	JANUS_LOG(LOG_VERB, "RFC4588 support is %s\n", rfc4588_enabled ? "enabled" : "disabled");
}
gboolean janus_is_rfc4588_enabled(void) {
	return rfc4588_enabled;
}

static inline void janus_rtp_packet_free(janus_rtp_packet *pkt) {
	if(pkt == NULL) {
		return;
	}

	g_free(pkt->data);
	g_free(pkt);
}

static inline void janus_ice_free_queued_packet(janus_ice_queued_packet *pkt) {
	if(pkt == NULL || pkt == &janus_ice_dtls_handshake ||
			pkt == &janus_ice_hangup_peerconnection || pkt == &janus_ice_detach_handle) {
		return;
	}
	g_free(pkt->data);
	g_free(pkt);
}

/* Maximum value, in milliseconds, for the NACK queue/retransmissions (default=500ms) */
#define DEFAULT_MAX_NACK_QUEUE	500
/* Maximum ignore count after retransmission (200ms) */
#define MAX_NACK_IGNORE			200000

static uint max_nack_queue = DEFAULT_MAX_NACK_QUEUE;
void janus_set_max_nack_queue(uint mnq) {
	max_nack_queue = mnq;
	if(max_nack_queue == 0)
		JANUS_LOG(LOG_VERB, "Disabling NACK queue\n");
	else
		JANUS_LOG(LOG_VERB, "Setting max NACK queue to %dms\n", max_nack_queue);
}
uint janus_get_max_nack_queue(void) {
	return max_nack_queue;
}
/* Helper to clean old NACK packets in the buffer when they exceed the queue time limit */
static void janus_cleanup_nack_buffer(gint64 now, janus_handle_webrtc *pc, gboolean audio, gboolean video) {
	if(!pc)
		return;
	/* Iterate on all media */
	janus_handle_webrtc_medium *medium = NULL;
	uint mi=0;
	for(mi=0; mi<g_hash_table_size(pc->media); mi++) {
		medium = g_hash_table_lookup(pc->media, GUINT_TO_POINTER(mi));
		if(!medium)
			continue;
		if((medium->type == JANUS_MEDIA_AUDIO && !audio) || (medium->type == JANUS_MEDIA_VIDEO && !video))
			continue;
		if(medium->retransmit_buffer) {
			janus_rtp_packet *p = (janus_rtp_packet *)g_queue_peek_head(medium->retransmit_buffer);
			while(p && (!now || (now - p->created >= (gint64)max_nack_queue*1000))) {
				/* Packet is too old, get rid of it */
				g_queue_pop_head(medium->retransmit_buffer);
				/* Remove from hashtable too */
				janus_rtp_header *header = (janus_rtp_header *)p->data;
				guint16 seq = ntohs(header->seq_number);
				g_hash_table_remove(medium->retransmit_seqs, GUINT_TO_POINTER(seq));
				/* Free the packet */
				janus_rtp_packet_free(p);
				p = (janus_rtp_packet *)g_queue_peek_head(medium->retransmit_buffer);
			}
		}
	}
}


#define SEQ_MISSING_WAIT 12000 /*  12ms */
#define SEQ_NACKED_WAIT 155000 /* 155ms */
/* janus_seq_info list functions */
static void janus_seq_append(janus_seq_info **head, janus_seq_info *new_seq) {
	if(*head == NULL) {
		new_seq->prev = new_seq;
		new_seq->next = new_seq;
		*head = new_seq;
	} else {
		janus_seq_info *last_seq = (*head)->prev;
		new_seq->prev = last_seq;
		new_seq->next = *head;
		(*head)->prev = new_seq;
		last_seq->next = new_seq;
	}
}
static janus_seq_info *janus_seq_pop_head(janus_seq_info **head) {
	janus_seq_info *pop_seq = *head;
	if(pop_seq) {
		janus_seq_info *new_head = pop_seq->next;
		if(pop_seq == new_head || new_head == NULL) {
			*head = NULL;
		} else {
			*head = new_head;
			new_head->prev = pop_seq->prev;
			new_head->prev->next = new_head;
		}
	}
	return pop_seq;
}
void janus_seq_list_free(janus_seq_info **head) {
	if(!*head)
		return;
	janus_seq_info *cur = *head;
	do {
		janus_seq_info *next = cur->next;
		g_free(cur);
		cur = next;
	} while(cur != *head);
	*head = NULL;
}
static int janus_seq_in_range(guint16 seqn, guint16 start, guint16 len) {
	/* Supports wrapping sequence (easier with int range) */
	int n = seqn;
	int nh = (1<<16) + n;
	int s = start;
	int e = s + len;
	return (s <= n && n < e) || (s <= nh && nh < e);
}


/* Internal method for relaying RTCP messages, optionally filtering them in case they come from plugins */
static void janus_ice_relay_rtcp_internal(janus_handle *handle, int mindex, gboolean video, char *buf, int len, gboolean filter_rtcp);


/* Map of active plugin sessions */
static GHashTable *plugin_sessions;
static janus_mutex plugin_sessions_mutex;
gboolean janus_plugin_session_is_alive(janus_plugin_session *plugin_session) {
	if(plugin_session == NULL || plugin_session < (janus_plugin_session *)0x1000 ||
			g_atomic_int_get(&plugin_session->stopped))
		return FALSE;
	/* Make sure this plugin session is still alive */
	janus_mutex_lock_nodebug(&plugin_sessions_mutex);
	janus_plugin_session *result = g_hash_table_lookup(plugin_sessions, plugin_session);
	janus_mutex_unlock_nodebug(&plugin_sessions_mutex);
	if(result == NULL) {
		JANUS_LOG(LOG_ERR, "Invalid plugin session (%p)\n", plugin_session);
	}
	return (result != NULL);
}
static void janus_plugin_session_dereference(janus_plugin_session *plugin_session) {
	if(plugin_session)
		janus_refcount_decrease(&plugin_session->ref);
}


static void janus_ice_clear_queued_packets(janus_handle *handle) {
	if(handle == NULL || handle->queued_packets == NULL) {
		return;
	}
	janus_ice_queued_packet *pkt = NULL;
	while(g_async_queue_length(handle->queued_packets) > 0) {
		pkt = g_async_queue_try_pop(handle->queued_packets);
		janus_ice_free_queued_packet(pkt);
	}
}


static void janus_ice_notify_trickle(janus_handle *handle, char *buffer) {
	if(handle == NULL)
		return;
	char cbuffer[200];
	if(buffer != NULL)
		g_snprintf(cbuffer, sizeof(cbuffer), "candidate:%s", buffer);
	/* Send a "trickle" event to the browser */
	janus_session *session = (janus_session *)handle->session;
	if(session == NULL)
		return;
	json_t *event = json_object();
	json_object_set_new(event, "janus", json_string("trickle"));
	json_object_set_new(event, "session_id", json_integer(session->session_id));
	json_object_set_new(event, "sender", json_integer(handle->handle_id));
	if(opaqueid_in_api && handle->opaque_id != NULL)
		json_object_set_new(event, "opaque_id", json_string(handle->opaque_id));
	json_t *candidate = json_object();
	if(buffer != NULL) {
		json_object_set_new(candidate, "sdpMid", json_string(handle->pc_mid));
		json_object_set_new(candidate, "sdpMLineIndex", json_integer(0));
		json_object_set_new(candidate, "candidate", json_string(cbuffer));
	} else {
		json_object_set_new(candidate, "completed", json_true());
	}
	json_object_set_new(event, "candidate", candidate);
	/* Send the event */
	JANUS_LOG(LOG_VERB, "[%"SCNu64"] Sending trickle event (%s) to transport...\n",
		handle->handle_id, buffer ? "candidate" : "end-of-candidates");
	janus_session_notify_event(session, event);
}

static void janus_ice_notify_media(janus_handle *handle, char *mid, gboolean video, gboolean up) {
	if(handle == NULL)
		return;
	/* Prepare JSON event to notify user/application */
	JANUS_LOG(LOG_VERB, "[%"SCNu64"] Notifying that we %s receiving %s on mid %s\n",
		handle->handle_id, up ? "are" : "are NOT", video ? "video" : "audio", mid);
	janus_session *session = (janus_session *)handle->session;
	if(session == NULL)
		return;
	json_t *event = json_object();
	json_object_set_new(event, "janus", json_string("media"));
	json_object_set_new(event, "session_id", json_integer(session->session_id));
	json_object_set_new(event, "sender", json_integer(handle->handle_id));
	if(opaqueid_in_api && handle->opaque_id != NULL)
		json_object_set_new(event, "opaque_id", json_string(handle->opaque_id));
	json_object_set_new(event, "mid", json_string(mid));
	json_object_set_new(event, "type", json_string(video ? "video" : "audio"));
	json_object_set_new(event, "receiving", up ? json_true() : json_false());
	if(!up && no_media_timer > 1)
		json_object_set_new(event, "seconds", json_integer(no_media_timer));
	/* Send the event */
	JANUS_LOG(LOG_VERB, "[%"SCNu64"] Sending event to transport...\n", handle->handle_id);
	janus_session_notify_event(session, event);
	/* Notify event handlers as well */
	if(janus_events_is_enabled()) {
		json_t *info = json_object();
		json_object_set_new(info, "media", json_string(video ? "video" : "audio"));
		json_object_set_new(info, "mid", json_string(mid));
		json_object_set_new(info, "receiving", up ? json_true() : json_false());
		if(!up && no_media_timer > 1)
			json_object_set_new(info, "seconds", json_integer(no_media_timer));
		janus_events_notify_handlers(JANUS_EVENT_TYPE_MEDIA, session->session_id, handle->handle_id, handle->opaque_id, info);
	}
}

void janus_ice_notify_hangup(janus_handle *handle, const char *reason) {
	if(handle == NULL)
		return;
	/* Prepare JSON event to notify user/application */
	JANUS_LOG(LOG_VERB, "[%"SCNu64"] Notifying WebRTC hangup; %p\n", handle->handle_id, handle);
	janus_session *session = (janus_session *)handle->session;
	if(session == NULL)
		return;
	json_t *event = json_object();
	json_object_set_new(event, "janus", json_string("hangup"));
	json_object_set_new(event, "session_id", json_integer(session->session_id));
	json_object_set_new(event, "sender", json_integer(handle->handle_id));
	if(opaqueid_in_api && handle->opaque_id != NULL)
		json_object_set_new(event, "opaque_id", json_string(handle->opaque_id));
	if(reason != NULL)
		json_object_set_new(event, "reason", json_string(reason));
	/* Send the event */
	JANUS_LOG(LOG_VERB, "[%"SCNu64"] Sending event to transport...; %p\n", handle->handle_id, handle);
	janus_session_notify_event(session, event);
	/* Notify event handlers as well */
	if(janus_events_is_enabled()) {
		json_t *info = json_object();
		json_object_set_new(info, "connection", json_string("hangup"));
		if(reason != NULL)
			json_object_set_new(info, "reason", json_string(reason));
		janus_events_notify_handlers(JANUS_EVENT_TYPE_WEBRTC, session->session_id, handle->handle_id, handle->opaque_id, info);
	}
}


/* Trickle helpers */
janus_trickle *janus_trickle_new(const char *transaction, json_t *candidate) {
	if(transaction == NULL || candidate == NULL)
		return NULL;
	janus_trickle *trickle = g_malloc(sizeof(janus_trickle));
	trickle->handle = NULL;
	trickle->received = janus_get_monotonic_time();
	trickle->transaction = g_strdup(transaction);
	trickle->candidate = json_deep_copy(candidate);
	return trickle;
}

gint janus_trickle_parse(janus_handle *handle, json_t *candidate, const char **error) {
	const char *ignore_error = NULL;
	if(error == NULL) {
		error = &ignore_error;
	}
	if(handle == NULL) {
		*error = "Invalid handle";
		return JANUS_ERROR_HANDLE_NOT_FOUND;
	}
	/* Parse trickle candidate */
	if(!json_is_object(candidate) || json_object_get(candidate, "completed") != NULL) {
		JANUS_LOG(LOG_VERB, "No more remote candidates for handle %"SCNu64"!\n", handle->handle_id);
		janus_flags_set(&handle->webrtc_flags, JANUS_HANDLE_WEBRTC_ALL_TRICKLES);
	} else {
		/* Handle remote candidate */
		json_t *mid = json_object_get(candidate, "sdpMid");
		if(!mid) {
			*error = "Trickle error: missing mandatory element (sdpMid)";
			return JANUS_ERROR_MISSING_MANDATORY_ELEMENT;
		}
		if(!json_is_string(mid)) {
			*error = "Trickle error: invalid element type (sdpMid should be a string)";
			return JANUS_ERROR_INVALID_ELEMENT_TYPE;
		}
		json_t *mline = json_object_get(candidate, "sdpMLineIndex");
		if(!mline) {
			*error = "Trickle error: missing mandatory element (sdpMLineIndex)";
			return JANUS_ERROR_MISSING_MANDATORY_ELEMENT;
		}
		if(!json_is_integer(mline) || json_integer_value(mline) < 0) {
			*error = "Trickle error: invalid element type (sdpMLineIndex should be an integer)";
			return JANUS_ERROR_INVALID_ELEMENT_TYPE;
		}
		json_t *rc = json_object_get(candidate, "candidate");
		if(!rc) {
			*error = "Trickle error: missing mandatory element (candidate)";
			return JANUS_ERROR_MISSING_MANDATORY_ELEMENT;
		}
		if(!json_is_string(rc)) {
			*error = "Trickle error: invalid element type (candidate should be a string)";
			return JANUS_ERROR_INVALID_ELEMENT_TYPE;
		}
		JANUS_LOG(LOG_VERB, "[%"SCNu64"] Trickle candidate (%s): %s\n", handle->handle_id, json_string_value(mid), json_string_value(rc));
		/* Parse it */
		int sdpMLineIndex = json_integer_value(mline);
		if(sdpMLineIndex > 0) {
			/* FIXME We bundle everything, so we ignore candidates for anything beyond the first m-line */
			JANUS_LOG(LOG_VERB, "[%"SCNu64"] Got a %s candidate (index %d) but we're bundling, ignoring...\n",
				handle->handle_id, json_string_value(mid), sdpMLineIndex);
			return 0;
		}
		janus_handle_webrtc *pc = handle->pc;
		if(pc == NULL) {
			*error = "Trickle error: invalid element type (no WebRTC PeerConnection)";
			return JANUS_ERROR_TRICKE_INVALID_STREAM;
		}
		int res = janus_sdp_parse_candidate(pc, json_string_value(rc), 1);
		if(res != 0) {
			JANUS_LOG(LOG_ERR, "[%"SCNu64"] Failed to parse candidate... (%d)\n", handle->handle_id, res);
			/* FIXME Should we return an error? */
		}
	}
	return 0;
}

void janus_trickle_destroy(janus_trickle *trickle) {
	if(trickle == NULL)
		return;
	g_free(trickle->transaction);
	trickle->transaction = NULL;
	if(trickle->candidate)
		json_decref(trickle->candidate);
	trickle->candidate = NULL;
	g_free(trickle);
}


/* libnice initialization */
void janus_ice_init(gboolean ice_lite, gboolean ice_tcp, gboolean full_trickle, gboolean ipv6, uint16_t rtp_min_port, uint16_t rtp_max_port) {
	janus_ice_lite_enabled = ice_lite;
	janus_ice_tcp_enabled = ice_tcp;
	janus_full_trickle_enabled = full_trickle;
	janus_ipv6_enabled = ipv6;
	JANUS_LOG(LOG_INFO, "Initializing ICE stuff (%s mode, ICE-TCP candidates %s, %s-trickle, IPv6 support %s)\n",
		janus_ice_lite_enabled ? "Lite" : "Full",
		janus_ice_tcp_enabled ? "enabled" : "disabled",
		janus_full_trickle_enabled ? "full" : "half",
		janus_ipv6_enabled ? "enabled" : "disabled");
	if(janus_ice_tcp_enabled) {
#ifndef HAVE_LIBNICE_TCP
		JANUS_LOG(LOG_WARN, "libnice version < 0.1.8, disabling ICE-TCP support\n");
		janus_ice_tcp_enabled = FALSE;
#else
		if(!janus_ice_lite_enabled) {
			JANUS_LOG(LOG_WARN, "ICE-TCP only works in libnice if you enable ICE Lite too: disabling ICE-TCP support\n");
			janus_ice_tcp_enabled = FALSE;
		}
#endif
	}
	/* libnice debugging is disabled unless explicitly stated */
	nice_debug_disable(TRUE);

	/*! \note The RTP/RTCP port range configuration may be just a placeholder: for
	 * instance, libnice supports this since 0.1.0, but the 0.1.3 on Fedora fails
	 * when linking with an undefined reference to \c nice_agent_set_port_range
	 * so this is checked by the install.sh script in advance. */
	rtp_range_min = rtp_min_port;
	rtp_range_max = rtp_max_port;
	if(rtp_range_max < rtp_range_min) {
		JANUS_LOG(LOG_WARN, "Invalid ICE port range: %"SCNu16" > %"SCNu16"\n", rtp_range_min, rtp_range_max);
	} else if(rtp_range_min > 0 || rtp_range_max > 0) {
#ifndef HAVE_PORTRANGE
		JANUS_LOG(LOG_WARN, "nice_agent_set_port_range unavailable, port range disabled\n");
#else
		JANUS_LOG(LOG_INFO, "ICE port range: %"SCNu16"-%"SCNu16"\n", rtp_range_min, rtp_range_max);
#endif
	}

	/* We keep track of plugin sessions to avoid problems */
	plugin_sessions = g_hash_table_new_full(NULL, NULL, NULL, (GDestroyNotify)janus_plugin_session_dereference);
	janus_mutex_init(&plugin_sessions_mutex);

#ifdef HAVE_TURNRESTAPI
	/* Initialize the TURN REST API client stack, whether we're going to use it or not */
	janus_turnrest_init();
#endif

}

void janus_ice_deinit(void) {
#ifdef HAVE_TURNRESTAPI
	janus_turnrest_deinit();
#endif
}

int janus_ice_set_stun_server(gchar *stun_server, uint16_t stun_port) {
	if(stun_server == NULL)
		return 0;	/* No initialization needed */
	if(stun_port == 0)
		stun_port = 3478;
	JANUS_LOG(LOG_INFO, "STUN server to use: %s:%u\n", stun_server, stun_port);
	/* Resolve address to get an IP */
	struct addrinfo *res = NULL;
	janus_network_address addr;
	janus_network_address_string_buffer addr_buf;
	if(getaddrinfo(stun_server, NULL, NULL, &res) != 0 ||
			janus_network_address_from_sockaddr(res->ai_addr, &addr) != 0 ||
			janus_network_address_to_string_buffer(&addr, &addr_buf) != 0) {
		JANUS_LOG(LOG_ERR, "Could not resolve %s...\n", stun_server);
		if(res)
			freeaddrinfo(res);
		return -1;
	}
	freeaddrinfo(res);
	janus_stun_server = g_strdup(janus_network_address_string_from_buffer(&addr_buf));
	if(janus_stun_server == NULL) {
		JANUS_LOG(LOG_ERR, "Could not resolve %s...\n", stun_server);
		return -1;
	}
	janus_stun_port = stun_port;
	JANUS_LOG(LOG_INFO, "  >> %s:%u (%s)\n", janus_stun_server, janus_stun_port, addr.family == AF_INET ? "IPv4" : "IPv6");
	/* Test the STUN server */
	StunAgent stun;
	stun_agent_init (&stun, STUN_ALL_KNOWN_ATTRIBUTES, STUN_COMPATIBILITY_RFC5389, 0);
	StunMessage msg;
	uint8_t buf[1500];
	size_t len = stun_usage_bind_create(&stun, &msg, buf, 1500);
	JANUS_LOG(LOG_INFO, "Testing STUN server: message is of %zu bytes\n", len);
	/* Use the janus_network_address info to drive the socket creation */
	int fd = socket(addr.family, SOCK_DGRAM, 0);
	if(fd < 0) {
		JANUS_LOG(LOG_FATAL, "Error creating socket for STUN BINDING test\n");
		return -1;
	}
	struct sockaddr *address = NULL, *remote = NULL;
	struct sockaddr_in address4, remote4;
	struct sockaddr_in6 address6, remote6;
	socklen_t addrlen = 0;
	if(addr.family == AF_INET) {
		memset(&address4, 0, sizeof(address4));
		address4.sin_family = AF_INET;
		address4.sin_port = 0;
		address4.sin_addr.s_addr = INADDR_ANY;
		memset(&remote4, 0, sizeof(remote4));
		remote4.sin_family = AF_INET;
		remote4.sin_port = htons(janus_stun_port);
		memcpy(&remote4.sin_addr, &addr.ipv4, sizeof(addr.ipv4));
		address = (struct sockaddr *)(&address4);
		remote = (struct sockaddr *)(&remote4);
		addrlen = sizeof(remote4);
	} else if(addr.family == AF_INET6) {
		memset(&address6, 0, sizeof(address6));
		address6.sin6_family = AF_INET6;
		address6.sin6_port = 0;
		address6.sin6_addr = in6addr_any;
		memset(&remote6, 0, sizeof(remote6));
		remote6.sin6_family = AF_INET6;
		remote6.sin6_port = htons(janus_stun_port);
		memcpy(&remote6.sin6_addr, &addr.ipv6, sizeof(addr.ipv6));
		remote6.sin6_addr = addr.ipv6;
		address = (struct sockaddr *)(&address6);
		remote = (struct sockaddr *)(&remote6);
		addrlen = sizeof(remote6);
	}
	if(bind(fd, address, addrlen) < 0) {
		JANUS_LOG(LOG_FATAL, "Bind failed for STUN BINDING test: %d (%s)\n", errno, strerror(errno));
		close(fd);
		return -1;
	}
	int bytes = sendto(fd, buf, len, 0, remote, addrlen);
	if(bytes < 0) {
		JANUS_LOG(LOG_FATAL, "Error sending STUN BINDING test\n");
		close(fd);
		return -1;
	}
	JANUS_LOG(LOG_VERB, "  >> Sent %d bytes %s:%u, waiting for reply...\n", bytes, janus_stun_server, janus_stun_port);
	struct timeval timeout;
	fd_set readfds;
	FD_ZERO(&readfds);
	FD_SET(fd, &readfds);
	timeout.tv_sec = 5;	/* FIXME Don't wait forever */
	timeout.tv_usec = 0;
	int err = select(fd+1, &readfds, NULL, NULL, &timeout);
	if(err < 0) {
		JANUS_LOG(LOG_FATAL, "Error waiting for a response to our STUN BINDING test: %d (%s)\n", errno, strerror(errno));
		close(fd);
		return -1;
	}
	if(!FD_ISSET(fd, &readfds)) {
		JANUS_LOG(LOG_FATAL, "No response to our STUN BINDING test\n");
		close(fd);
		return -1;
	}
	bytes = recvfrom(fd, buf, 1500, 0, remote, &addrlen);
	JANUS_LOG(LOG_VERB, "  >> Got %d bytes...\n", bytes);
	if(stun_agent_validate (&stun, &msg, buf, bytes, NULL, NULL) != STUN_VALIDATION_SUCCESS) {
		JANUS_LOG(LOG_FATAL, "Failed to validate STUN BINDING response\n");
		close(fd);
		return -1;
	}
	StunClass class = stun_message_get_class(&msg);
	StunMethod method = stun_message_get_method(&msg);
	if(class != STUN_RESPONSE || method != STUN_BINDING) {
		JANUS_LOG(LOG_FATAL, "Unexpected STUN response: %d/%d\n", class, method);
		close(fd);
		return -1;
	}
	StunMessageReturn ret = stun_message_find_xor_addr(&msg, STUN_ATTRIBUTE_XOR_MAPPED_ADDRESS, (struct sockaddr_storage *)address, &addrlen);
	JANUS_LOG(LOG_VERB, "  >> XOR-MAPPED-ADDRESS: %d\n", ret);
	if(ret == STUN_MESSAGE_RETURN_SUCCESS) {
		if(janus_network_address_from_sockaddr((struct sockaddr *)address, &addr) != 0 ||
				janus_network_address_to_string_buffer(&addr, &addr_buf) != 0) {
			JANUS_LOG(LOG_ERR, "Could not resolve XOR-MAPPED-ADDRESS...\n");
		} else {
			const char *public_ip = janus_network_address_string_from_buffer(&addr_buf);
			JANUS_LOG(LOG_INFO, "  >> Our public address is %s\n", public_ip);
			janus_set_public_ip(public_ip);
		}
		close(fd);
		return 0;
	}
	ret = stun_message_find_addr(&msg, STUN_ATTRIBUTE_MAPPED_ADDRESS, (struct sockaddr_storage *)address, &addrlen);
	JANUS_LOG(LOG_VERB, "  >> MAPPED-ADDRESS: %d\n", ret);
	if(ret == STUN_MESSAGE_RETURN_SUCCESS) {
		if(janus_network_address_from_sockaddr((struct sockaddr *)address, &addr) != 0 ||
				janus_network_address_to_string_buffer(&addr, &addr_buf) != 0) {
			JANUS_LOG(LOG_ERR, "Could not resolve MAPPED-ADDRESS...\n");
		} else {
			const char *public_ip = janus_network_address_string_from_buffer(&addr_buf);
			JANUS_LOG(LOG_INFO, "  >> Our public address is %s\n", public_ip);
			janus_set_public_ip(public_ip);
		}
		close(fd);
		return 0;
	}
	close(fd);
	return -1;
}

int janus_ice_set_turn_server(gchar *turn_server, uint16_t turn_port, gchar *turn_type, gchar *turn_user, gchar *turn_pwd) {
	if(turn_server == NULL)
		return 0;	/* No initialization needed */
	if(turn_type == NULL)
		turn_type = (char *)"udp";
	if(turn_port == 0)
		turn_port = 3478;
	JANUS_LOG(LOG_INFO, "TURN server to use: %s:%u (%s)\n", turn_server, turn_port, turn_type);
	if(!strcasecmp(turn_type, "udp")) {
		janus_turn_type = NICE_RELAY_TYPE_TURN_UDP;
	} else if(!strcasecmp(turn_type, "tcp")) {
		janus_turn_type = NICE_RELAY_TYPE_TURN_TCP;
	} else if(!strcasecmp(turn_type, "tls")) {
		janus_turn_type = NICE_RELAY_TYPE_TURN_TLS;
	} else {
		JANUS_LOG(LOG_ERR, "Unsupported relay type '%s'...\n", turn_type);
		return -1;
	}
	/* Resolve address to get an IP */
	struct addrinfo *res = NULL;
	janus_network_address addr;
	janus_network_address_string_buffer addr_buf;
	if(getaddrinfo(turn_server, NULL, NULL, &res) != 0 ||
			janus_network_address_from_sockaddr(res->ai_addr, &addr) != 0 ||
			janus_network_address_to_string_buffer(&addr, &addr_buf) != 0) {
		JANUS_LOG(LOG_ERR, "Could not resolve %s...\n", turn_server);
		if(res)
			freeaddrinfo(res);
		return -1;
	}
	freeaddrinfo(res);
	g_free(janus_turn_server);
	janus_turn_server = g_strdup(janus_network_address_string_from_buffer(&addr_buf));
	if(janus_turn_server == NULL) {
		JANUS_LOG(LOG_ERR, "Could not resolve %s...\n", turn_server);
		return -1;
	}
	janus_turn_port = turn_port;
	JANUS_LOG(LOG_VERB, "  >> %s:%u\n", janus_turn_server, janus_turn_port);
	g_free(janus_turn_user);
	janus_turn_user = NULL;
	if(turn_user)
		janus_turn_user = g_strdup(turn_user);
	g_free(janus_turn_pwd);
	janus_turn_pwd = NULL;
	if(turn_pwd)
		janus_turn_pwd = g_strdup(turn_pwd);
	return 0;
}

int janus_ice_set_turn_rest_api(gchar *api_server, gchar *api_key, gchar *api_method) {
#ifndef HAVE_TURNRESTAPI
	JANUS_LOG(LOG_ERR, "Janus has been built with no libcurl support, TURN REST API unavailable\n");
	return -1;
#else
	if(api_server != NULL &&
			(strstr(api_server, "http://") != api_server && strstr(api_server, "https://") != api_server)) {
		JANUS_LOG(LOG_ERR, "Invalid TURN REST API backend: not an HTTP address\n");
		return -1;
	}
	janus_turnrest_set_backend(api_server, api_key, api_method);
	JANUS_LOG(LOG_INFO, "TURN REST API backend: %s\n", api_server ? api_server : "(disabled)");
#endif
	return 0;
}


/* ICE stuff */
static const gchar *janus_ice_state_name[] =
{
	"disconnected",
	"gathering",
	"connecting",
	"connected",
	"ready",
	"failed"
};
const gchar *janus_get_ice_state_name(gint state) {
	if(state < 0 || state > 5)
		return NULL;
	return janus_ice_state_name[state];
}


/* Thread to take care of the handle loop */
static void *janus_handle_thread(void *data) {
	janus_handle *handle = data;
	JANUS_LOG(LOG_VERB, "[%"SCNu64"] Handle thread started; %p\n", handle->handle_id, handle);
	if(handle->mainloop == NULL) {
		JANUS_LOG(LOG_ERR, "[%"SCNu64"] Invalid loop...\n", handle->handle_id);
		janus_refcount_decrease(&handle->ref);
		g_thread_unref(g_thread_self());
		return NULL;
	}
	JANUS_LOG(LOG_DBG, "[%"SCNu64"] Looping...\n", handle->handle_id);
	g_main_loop_run(handle->mainloop);
	janus_ice_webrtc_free(handle);
	handle->thread = NULL;
	JANUS_LOG(LOG_VERB, "[%"SCNu64"] Handle thread ended! %p\n", handle->handle_id, handle);
	/* Unref the handle */
	janus_refcount_decrease(&handle->ref);
	g_thread_unref(g_thread_self());
	return NULL;
}

janus_handle *janus_handle_create(void *core_session, const char *opaque_id) {
	if(core_session == NULL)
		return NULL;
	janus_session *session = (janus_session *)core_session;
	janus_handle *handle = NULL;
	guint64 handle_id = 0;
	while(handle_id == 0) {
		handle_id = janus_random_uint64();
		handle = janus_session_handles_find(session, handle_id);
		if(handle != NULL) {
			/* Handle ID already taken, try another one */
			janus_refcount_decrease(&handle->ref);	/* janus_session_handles_find increases it */
			handle_id = 0;
		}
	}
	handle = (janus_handle *)g_malloc0(sizeof(janus_handle));
	JANUS_LOG(LOG_INFO, "Creating new handle in session %"SCNu64": %"SCNu64"; %p %p\n", session->session_id, handle_id, core_session, handle);
	janus_refcount_init(&handle->ref, janus_handle_free);
	janus_refcount_increase(&session->ref);
	handle->session = core_session;
	if(opaque_id)
		handle->opaque_id = g_strdup(opaque_id);
	handle->created = janus_get_monotonic_time();
	handle->handle_id = handle_id;
	handle->app = NULL;
	handle->app_handle = NULL;
	handle->queued_packets = g_async_queue_new();
	janus_mutex_init(&handle->mutex);
	janus_session_handles_insert(session, handle);
	return handle;
}

gint janus_handle_attach_plugin(void *core_session, janus_handle *handle, janus_plugin *plugin) {
	if(core_session == NULL)
		return JANUS_ERROR_SESSION_NOT_FOUND;
	janus_session *session = (janus_session *)core_session;
	if(plugin == NULL)
		return JANUS_ERROR_PLUGIN_NOT_FOUND;
	if(handle == NULL)
		return JANUS_ERROR_HANDLE_NOT_FOUND;
	if(handle->app != NULL) {
		/* This handle is already attached to a plugin */
		return JANUS_ERROR_PLUGIN_ATTACH;
	}
	int error = 0;
	janus_plugin_session *session_handle = g_malloc(sizeof(janus_plugin_session));
	session_handle->gateway_handle = handle;
	session_handle->plugin_handle = NULL;
	g_atomic_int_set(&session_handle->stopped, 0);
	plugin->create_session(session_handle, &error);
	if(error) {
		/* TODO Make error struct to pass verbose information */
		g_free(session_handle);
		return error;
	}
	janus_refcount_init(&session_handle->ref, janus_ice_plugin_session_free);
	/* Handle and plugin session reference each other */
	janus_refcount_increase(&session_handle->ref);
	janus_refcount_increase(&handle->ref);
	handle->app = plugin;
	handle->app_handle = session_handle;
	/* Add this plugin session to active sessions map */
	janus_mutex_lock(&plugin_sessions_mutex);
	g_hash_table_insert(plugin_sessions, session_handle, session_handle);
	janus_mutex_unlock(&plugin_sessions_mutex);
	/* Create a new context, loop, and source */
	if(static_event_loops == 0) {
		handle->mainctx = g_main_context_new();
		handle->mainloop = g_main_loop_new(handle->mainctx, FALSE);
	} else {
		/* We're actually using static event loops, pick one from the list */
		janus_refcount_increase(&handle->ref);
		janus_mutex_lock(&event_loops_mutex);
		janus_ice_static_event_loop *loop = (janus_ice_static_event_loop *)current_loop->data;
		handle->mainctx = loop->mainctx;
		handle->mainloop = loop->mainloop;
		current_loop = current_loop->next;
		if(current_loop == NULL)
			current_loop = event_loops;
		janus_mutex_unlock(&event_loops_mutex);
	}
	handle->rtp_source = janus_ice_outgoing_traffic_create(handle, (GDestroyNotify)g_free);
	g_source_set_priority(handle->rtp_source, G_PRIORITY_DEFAULT);
	g_source_attach(handle->rtp_source, handle->mainctx);
	if(static_event_loops == 0) {
		/* Now spawn a thread for this loop */
		GError *terror = NULL;
		char tname[16];
		g_snprintf(tname, sizeof(tname), "hloop %"SCNu64, handle->handle_id);
		janus_refcount_increase(&handle->ref);
		handle->thread = g_thread_try_new(tname, &janus_handle_thread, handle, &terror);
		if(terror != NULL) {
			/* FIXME We should clear some resources... */
			JANUS_LOG(LOG_ERR, "[%"SCNu64"] Got error %d (%s) trying to launch the handle thread...\n",
				handle->handle_id, terror->code, terror->message ? terror->message : "??");
			g_error_free(terror);
			janus_refcount_decrease(&handle->ref);	/* This is for the thread reference we just added */
			janus_handle_destroy(session, handle);
			return -1;
		}
	}
	/* Notify event handlers */
	if(janus_events_is_enabled())
		janus_events_notify_handlers(JANUS_EVENT_TYPE_HANDLE,
			session->session_id, handle->handle_id, "attached", plugin->get_package(), handle->opaque_id);
	return 0;
}

gint janus_handle_destroy(void *core_session, janus_handle *handle) {
	/* session->mutex has to be locked when calling this function */
	janus_session *session = (janus_session *)core_session;
	if(session == NULL)
		return JANUS_ERROR_SESSION_NOT_FOUND;
	if(handle == NULL)
		return JANUS_ERROR_HANDLE_NOT_FOUND;
	if(!g_atomic_int_compare_and_exchange(&handle->destroyed, 0, 1))
		return 0;
	/* First of all, hangup the PeerConnection, if any */
	janus_handle_webrtc_hangup(handle, "Detach");
	janus_flags_set(&handle->webrtc_flags, JANUS_HANDLE_WEBRTC_STOP);
	/* Remove the session from active sessions map */
	janus_mutex_lock(&plugin_sessions_mutex);
	gboolean found = g_hash_table_remove(plugin_sessions, handle->app_handle);
	if(!found) {
		janus_mutex_unlock(&plugin_sessions_mutex);
		return JANUS_ERROR_HANDLE_NOT_FOUND;
	}
	janus_mutex_unlock(&plugin_sessions_mutex);
	janus_plugin *plugin_t = (janus_plugin *)handle->app;
	if(plugin_t == NULL) {
		/* There was no plugin attached, probably something went wrong there */
		janus_flags_set(&handle->webrtc_flags, JANUS_HANDLE_WEBRTC_ALERT);
		janus_flags_set(&handle->webrtc_flags, JANUS_HANDLE_WEBRTC_STOP);
		if(handle->mainloop != NULL) {
			if(handle->stream_id > 0) {
				nice_agent_attach_recv(handle->agent, handle->stream_id, 1, g_main_loop_get_context(handle->mainloop), NULL, NULL);
			}
			if(static_event_loops == 0 && handle->mainloop != NULL && g_main_loop_is_running(handle->mainloop)) {
				g_main_loop_quit(handle->mainloop);
			}
		}
		janus_refcount_decrease(&handle->ref);
		return 0;
	}
	JANUS_LOG(LOG_INFO, "Detaching handle from %s; %p %p %p %p\n", plugin_t->get_name(), handle, handle->app_handle, handle->app_handle->gateway_handle, handle->app_handle->plugin_handle);
	/* Actually detach handle... */
	if(g_atomic_int_compare_and_exchange(&handle->app_handle->stopped, 0, 1)) {
		/* Notify the plugin that the session's over (the plugin will
		 * remove the other reference to the plugin session handle) */
		g_async_queue_push(handle->queued_packets, &janus_ice_detach_handle);
		g_main_context_wakeup(handle->mainctx);
	}
	/* Get rid of the handle now */
	if(g_atomic_int_compare_and_exchange(&handle->dump_packets, 1, 0)) {
		janus_text2pcap_close(handle->text2pcap);
		g_clear_pointer(&handle->text2pcap, janus_text2pcap_free);
	}
	/* We only actually destroy the handle later */
	JANUS_LOG(LOG_VERB, "[%"SCNu64"] Handle detached, scheduling destruction\n", handle->handle_id);
	/* Unref the handle: we only unref the session too when actually freeing the handle, so that it is freed before that */
	janus_refcount_decrease(&handle->ref);
	return 0;
}

static void janus_handle_free(const janus_refcount *handle_ref) {
	janus_handle *handle = janus_refcount_containerof(handle_ref, janus_handle, ref);
	/* This stack can be destroyed, free all the resources */
	janus_mutex_lock(&handle->mutex);
	if(handle->queued_packets != NULL) {
		janus_ice_clear_queued_packets(handle);
		g_async_queue_unref(handle->queued_packets);
	}
	if(static_event_loops == 0 && handle->mainloop != NULL) {
		g_main_loop_unref(handle->mainloop);
		handle->mainloop = NULL;
	}
	if(static_event_loops == 0 && handle->mainctx != NULL) {
		g_main_context_unref(handle->mainctx);
		handle->mainctx = NULL;
	}
	janus_mutex_unlock(&handle->mutex);
	janus_ice_webrtc_free(handle);
	JANUS_LOG(LOG_INFO, "[%"SCNu64"] Handle and related resources freed; %p %p\n", handle->handle_id, handle, handle->session);
	/* Finally, unref the session and free the handle */
	if(handle->session != NULL) {
		janus_session *session = (janus_session *)handle->session;
		janus_refcount_decrease(&session->ref);
	}
	g_free(handle->opaque_id);
	g_free(handle);
}

static void janus_ice_plugin_session_free(const janus_refcount *app_handle_ref) {
	janus_plugin_session *app_handle = janus_refcount_containerof(app_handle_ref, janus_plugin_session, ref);
	/* This app handle can be destroyed, free all the resources */
	if(app_handle->gateway_handle != NULL) {
		janus_handle *handle = (janus_handle *)app_handle->gateway_handle;
		app_handle->gateway_handle = NULL;
		janus_refcount_decrease(&handle->ref);
	}
	g_free(app_handle);
}

void janus_handle_webrtc_hangup(janus_handle *handle, const char *reason) {
	if(handle == NULL)
		return;
	if(janus_flags_is_set(&handle->webrtc_flags, JANUS_HANDLE_WEBRTC_ALERT))
		return;
	janus_flags_set(&handle->webrtc_flags, JANUS_HANDLE_WEBRTC_ALERT);
	janus_flags_set(&handle->webrtc_flags, JANUS_HANDLE_WEBRTC_CLEANING);
	/* User will be notified only after the actual hangup */
	JANUS_LOG(LOG_VERB, "[%"SCNu64"] Hanging up PeerConnection because of a %s\n",
		handle->handle_id, reason);
	handle->hangup_reason = reason;
	/* Stop incoming traffic */
	if(handle->mainloop != NULL && handle->stream_id > 0) {
		nice_agent_attach_recv(handle->agent, handle->stream_id, 1, g_main_loop_get_context(handle->mainloop), NULL, NULL);
	}
	/* Let's message the loop, we'll notify the plugin from there */
	if(handle->queued_packets != NULL) {
#if GLIB_CHECK_VERSION(2, 46, 0)
		g_async_queue_push_front(handle->queued_packets, &janus_ice_hangup_peerconnection);
#else
		g_async_queue_push(handle->queued_packets, &janus_ice_hangup_peerconnection);
#endif
		g_main_context_wakeup(handle->mainctx);
	}
}

static void janus_ice_webrtc_free(janus_handle *handle) {
	if(handle == NULL)
		return;
	janus_mutex_lock(&handle->mutex);
	if(!handle->agent_created) {
		janus_mutex_unlock(&handle->mutex);
		return;
	}
	handle->agent_created = 0;
	if(handle->pc != NULL) {
		janus_handle_webrtc_destroy(handle->pc);
		handle->pc = NULL;
	}
	if(handle->agent != NULL) {
		if(G_IS_OBJECT(handle->agent))
			g_object_unref(handle->agent);
		handle->agent = NULL;
	}
	if(handle->pending_trickles) {
		while(handle->pending_trickles) {
			GList *temp = g_list_first(handle->pending_trickles);
			handle->pending_trickles = g_list_remove_link(handle->pending_trickles, temp);
			janus_trickle *trickle = (janus_trickle *)temp->data;
			g_list_free(temp);
			janus_trickle_destroy(trickle);
		}
	}
	handle->pending_trickles = NULL;
	g_free(handle->rtp_profile);
	handle->rtp_profile = NULL;
	g_free(handle->local_sdp);
	handle->local_sdp = NULL;
	g_free(handle->remote_sdp);
	handle->remote_sdp = NULL;
	g_free(handle->pc_mid);
	handle->pc_mid = NULL;
	handle->thread = NULL;
	janus_flags_clear(&handle->webrtc_flags, JANUS_HANDLE_WEBRTC_NEW_DATACHAN_SDP);
	janus_flags_clear(&handle->webrtc_flags, JANUS_HANDLE_WEBRTC_READY);
	janus_flags_clear(&handle->webrtc_flags, JANUS_HANDLE_WEBRTC_CLEANING);
	janus_flags_clear(&handle->webrtc_flags, JANUS_HANDLE_WEBRTC_HAS_AGENT);
	if(!janus_flags_is_set(&handle->webrtc_flags, JANUS_HANDLE_WEBRTC_STOP) && handle->hangup_reason) {
		janus_ice_notify_hangup(handle, handle->hangup_reason);
	}
	handle->hangup_reason = NULL;
	janus_mutex_unlock(&handle->mutex);
	JANUS_LOG(LOG_INFO, "[%"SCNu64"] WebRTC resources freed; %p %p\n", handle->handle_id, handle, handle->session);
}

void janus_handle_webrtc_destroy(janus_handle_webrtc *pc) {
	if(pc == NULL)
		return;
	/* Remove all media instances */
	g_hash_table_remove_all(pc->media);
	g_hash_table_remove_all(pc->media_byssrc);
	g_hash_table_remove_all(pc->media_bytype);
	//~ janus_dtls_srtp_destroy(pc->dtls);
	janus_handle *handle = pc->handle;
	if(handle != NULL) {
		janus_refcount_decrease(&handle->ref);
		pc->handle = NULL;
	}
	janus_refcount_decrease(&pc->ref);
}

static void janus_handle_webrtc_free(const janus_refcount *pc_ref) {
	janus_handle_webrtc *pc = janus_refcount_containerof(pc_ref, janus_handle_webrtc, ref);
	/* This PeerConnection can be destroyed, free all the resources */
	pc->handle = NULL;
	if(pc->icestate_source != NULL) {
		g_source_destroy(pc->icestate_source);
		g_source_unref(pc->icestate_source);
		pc->icestate_source = NULL;
	}
	if(pc->dtlsrt_source != NULL) {
		g_source_destroy(pc->dtlsrt_source);
		g_source_unref(pc->dtlsrt_source);
		pc->dtlsrt_source = NULL;
	}
	if(pc->dtls != NULL) {
		janus_dtls_srtp_destroy(pc->dtls);
		janus_refcount_decrease(&pc->dtls->ref);
		pc->dtls = NULL;
	}
	g_free(pc->remote_hashing);
	pc->remote_hashing = NULL;
	g_free(pc->remote_fingerprint);
	pc->remote_fingerprint = NULL;
	g_free(pc->ruser);
	pc->ruser = NULL;
	g_free(pc->rpass);
	pc->rpass = NULL;
	g_slist_free_full(pc->transport_wide_received_seq_nums, (GDestroyNotify)g_free);
	pc->transport_wide_received_seq_nums = NULL;
	if(pc->candidates != NULL) {
		GSList *i = NULL, *candidates = pc->candidates;
		for(i = candidates; i; i = i->next) {
			NiceCandidate *c = (NiceCandidate *) i->data;
			if(c != NULL) {
				nice_candidate_free(c);
				c = NULL;
			}
		}
		g_slist_free(candidates);
		candidates = NULL;
	}
	pc->candidates = NULL;
	if(pc->local_candidates != NULL) {
		GSList *i = NULL, *candidates = pc->local_candidates;
		for(i = candidates; i; i = i->next) {
			gchar *c = (gchar *) i->data;
			g_free(c);
		}
		g_slist_free(candidates);
		candidates = NULL;
	}
	pc->local_candidates = NULL;
	if(pc->remote_candidates != NULL) {
		GSList *i = NULL, *candidates = pc->remote_candidates;
		for(i = candidates; i; i = i->next) {
			gchar *c = (gchar *) i->data;
			g_free(c);
		}
		g_slist_free(candidates);
		candidates = NULL;
	}
	pc->remote_candidates = NULL;
	g_free(pc->selected_pair);
	pc->selected_pair = NULL;
	g_free(pc);
	pc = NULL;
}

janus_handle_webrtc_medium *janus_handle_webrtc_medium_create(janus_handle *handle, janus_media_type type) {
	if(handle == NULL || handle->pc == NULL || type == JANUS_MEDIA_UNKNOWN)
		return NULL;
	janus_handle_webrtc *pc = handle->pc;
	janus_handle_webrtc_medium *medium = g_malloc0(sizeof(janus_handle_webrtc_medium));
	medium->pc = pc;
	medium->type = type;
	medium->mindex = g_hash_table_size(pc->media);
	janus_mutex_init(&medium->mutex);
	janus_refcount_init(&medium->ref, janus_handle_webrtc_medium_free);
	janus_refcount_increase(&pc->ref);
	g_hash_table_insert(pc->media, GINT_TO_POINTER(medium->mindex), medium);
	/* If this is audio or video, fill in some other fields too */
	if(type != JANUS_MEDIA_DATA) {
		medium->payload_type = -1;
		medium->rtx_payload_type = -1;
		medium->ssrc = janus_random_uint32();	/* FIXME Should we look for conflicts? */
		if(janus_flags_is_set(&handle->webrtc_flags, JANUS_HANDLE_WEBRTC_RFC4588_RTX)) {
			/* Create an SSRC for RFC4588 as well */
			medium->ssrc_rtx = janus_random_uint32();	/* FIXME Should we look for conflicts? */
		}
		medium->rtcp_ctx[0] = g_malloc0(sizeof(janus_rtcp_context));
		medium->rtcp_ctx[0]->tb = (type == JANUS_MEDIA_VIDEO ? 90000 : 48000);	/* May change later */
		/* We can address media by SSRC */
		g_hash_table_insert(pc->media_byssrc, GINT_TO_POINTER(medium->ssrc), medium);
		janus_refcount_increase(&medium->ref);
		if(medium->ssrc_rtx > 0) {
			g_hash_table_insert(pc->media_byssrc, GINT_TO_POINTER(medium->ssrc_rtx), medium);
			janus_refcount_increase(&medium->ref);
		}
		g_hash_table_insert(pc->media_bytype, GINT_TO_POINTER(type), medium);
		janus_refcount_increase(&medium->ref);
	}
	/* For backwards compatibility, we address media by type too (e.g., first video stream) */
	g_hash_table_insert(pc->media_bytype, GINT_TO_POINTER(type), medium);
	janus_refcount_increase(&medium->ref);
	return medium;
}

static void janus_handle_webrtc_medium_destroy(janus_handle_webrtc_medium *medium) {
	if(medium == NULL)
		return;
	janus_handle_webrtc *pc = medium->pc;
	if(pc != NULL) {
		janus_refcount_decrease(&pc->ref);
		medium->pc = NULL;
	}
	janus_refcount_decrease(&medium->ref);
}

static void janus_handle_webrtc_medium_dereference(janus_handle_webrtc_medium *medium) {
	if(medium == NULL)
		return;
	janus_refcount_decrease(&medium->ref);
}

static void janus_handle_webrtc_medium_free(const janus_refcount *medium_ref) {
	janus_handle_webrtc_medium *medium = janus_refcount_containerof(medium_ref, janus_handle_webrtc_medium, ref);
	g_free(medium->mid);
	g_free(medium->rid[0]);
	medium->rid[0] = NULL;
	g_free(medium->rid[1]);
	medium->rid[1] = NULL;
	g_free(medium->rid[2]);
	medium->rid[2] = NULL;
	g_list_free(medium->payload_types);
	medium->payload_types = NULL;
	if(medium->rtx_payload_types != NULL)
		g_hash_table_destroy(medium->rtx_payload_types);
	medium->rtx_payload_types = NULL;
	g_free(medium->codec);
	medium->codec = NULL;
	g_free(medium->rtcp_ctx[0]);
	medium->rtcp_ctx[0] = NULL;
	g_free(medium->rtcp_ctx[1]);
	medium->rtcp_ctx[1] = NULL;
	g_free(medium->rtcp_ctx[2]);
	medium->rtcp_ctx[2] = NULL;
	if(medium->rtx_nacked[0])
		g_hash_table_destroy(medium->rtx_nacked[0]);
	medium->rtx_nacked[0] = NULL;
	if(medium->rtx_nacked[1])
		g_hash_table_destroy(medium->rtx_nacked[1]);
	medium->rtx_nacked[1] = NULL;
	if(medium->rtx_nacked[2])
		g_hash_table_destroy(medium->rtx_nacked[2]);
	medium->rtx_nacked[2] = NULL;
	if(medium->retransmit_buffer != NULL) {
		janus_rtp_packet *p = NULL;
		while((p = (janus_rtp_packet *)g_queue_pop_head(medium->retransmit_buffer)) != NULL) {
			/* Remove from hashtable too */
			janus_rtp_header *header = (janus_rtp_header *)p->data;
			guint16 seq = ntohs(header->seq_number);
			g_hash_table_remove(medium->retransmit_seqs, GUINT_TO_POINTER(seq));
			/* Free the packet */
			janus_rtp_packet_free(p);
		}
		g_queue_free(medium->retransmit_buffer);
		g_hash_table_destroy(medium->retransmit_seqs);
	}
	if(medium->last_seqs[0])
		janus_seq_list_free(&medium->last_seqs[0]);
	if(medium->last_seqs[1])
		janus_seq_list_free(&medium->last_seqs[1]);
	if(medium->last_seqs[2])
		janus_seq_list_free(&medium->last_seqs[2]);
	g_free(medium);
	//~ janus_mutex_unlock(&handle->mutex);
}

/* Call plugin slow_link callback if enough NACKs within a second */
#define SLOW_LINK_NACKS_PER_SEC 8
static void
janus_slow_link_update(janus_handle_webrtc_medium *medium, janus_handle *handle,
		guint nacks, int video, int uplink, gint64 now) {
	/* We keep the counters in different janus_media_stats objects, depending on the direction */
	gint64 sl_nack_period_ts = uplink ? medium->in_stats.sl_nack_period_ts : medium->out_stats.sl_nack_period_ts;
	/* Is the NACK too old? */
	if(now-sl_nack_period_ts > 2*G_USEC_PER_SEC) {
		/* Old nacks too old, don't count them */
		if(uplink) {
			medium->in_stats.sl_nack_period_ts = now;
			medium->in_stats.sl_nack_recent_cnt = 0;
		} else {
			medium->out_stats.sl_nack_period_ts = now;
			medium->out_stats.sl_nack_recent_cnt = 0;
		}
	}
	if(uplink) {
		medium->in_stats.sl_nack_recent_cnt += nacks;
	} else {
		medium->out_stats.sl_nack_recent_cnt += nacks;
	}
	gint64 last_slowlink_time = uplink ? medium->in_stats.last_slowlink_time : medium->out_stats.last_slowlink_time;
	guint sl_nack_recent_cnt = uplink ? medium->in_stats.sl_nack_recent_cnt : medium->out_stats.sl_nack_recent_cnt;
	if((sl_nack_recent_cnt >= SLOW_LINK_NACKS_PER_SEC) && (now-last_slowlink_time > 1*G_USEC_PER_SEC)) {
		/* Tell the plugin */
		janus_plugin *plugin = (janus_plugin *)handle->app;
		if(plugin && plugin->slow_link && janus_plugin_session_is_alive(handle->app_handle) &&
				!g_atomic_int_get(&handle->destroyed))
			plugin->slow_link(handle->app_handle, uplink, video);
		/* Notify the user/application too */
		janus_session *session = (janus_session *)handle->session;
		if(session != NULL) {
			json_t *event = json_object();
			json_object_set_new(event, "janus", json_string("slowlink"));
			json_object_set_new(event, "session_id", json_integer(session->session_id));
			json_object_set_new(event, "sender", json_integer(handle->handle_id));
			if(opaqueid_in_api && handle->opaque_id != NULL)
				json_object_set_new(event, "opaque_id", json_string(handle->opaque_id));
			json_object_set_new(event, "uplink", uplink ? json_true() : json_false());
			json_object_set_new(event, "nacks", json_integer(sl_nack_recent_cnt));
			/* Send the event */
			JANUS_LOG(LOG_VERB, "[%"SCNu64"] Sending event to transport...; %p\n", handle->handle_id, handle);
			janus_session_notify_event(session, event);
			/* Finally, notify event handlers */
			if(janus_events_is_enabled()) {
				json_t *info = json_object();
				json_object_set_new(info, "media", json_string(video ? "video" : "audio"));
				json_object_set_new(info, "slow_link", json_string(uplink ? "uplink" : "downlink"));
				json_object_set_new(info, "nacks_lastsec", json_integer(sl_nack_recent_cnt));
				janus_events_notify_handlers(JANUS_EVENT_TYPE_MEDIA, session->session_id, handle->handle_id, handle->opaque_id, info);
			}
		}
		/* Update the counters */
		if(uplink) {
			medium->in_stats.last_slowlink_time = now;
			medium->in_stats.sl_nack_period_ts = now;
			medium->in_stats.sl_nack_recent_cnt = 0;
		} else {
			medium->out_stats.last_slowlink_time = now;
			medium->out_stats.sl_nack_period_ts = now;
			medium->out_stats.sl_nack_recent_cnt = 0;
		}
	}
}


/* ICE state check timer (needed to check if a failed really is definitive or if things can still improve) */
static gboolean janus_ice_check_failed(gpointer data) {
	janus_handle_webrtc *pc = (janus_handle_webrtc *)data;
	if(!pc)
		goto stoptimer;
	janus_handle *handle = pc->handle;
	if(!handle)
		goto stoptimer;
	if(janus_flags_is_set(&handle->webrtc_flags, JANUS_HANDLE_WEBRTC_STOP) ||
			janus_flags_is_set(&handle->webrtc_flags, JANUS_HANDLE_WEBRTC_ALERT))
		goto stoptimer;
	if(pc->state == NICE_COMPONENT_STATE_CONNECTED || pc->state == NICE_COMPONENT_STATE_READY) {
		/* ICE succeeded in the meanwhile, get rid of this timer */
		JANUS_LOG(LOG_VERB, "[%"SCNu64"] ICE succeeded, disabling ICE state check timer!\n", handle->handle_id);
		goto stoptimer;
	}
	/* Still in the failed state, how much time passed since we first detected it? */
	if(janus_get_monotonic_time() - pc->icefailed_detected < 5*G_USEC_PER_SEC) {
		/* Let's wait a little longer */
		return TRUE;
	}
	/* If we got here it means the timer expired, and we should check if this is a failure */
	gboolean trickle_recv = (!janus_flags_is_set(&handle->webrtc_flags, JANUS_HANDLE_WEBRTC_TRICKLE) || janus_flags_is_set(&handle->webrtc_flags, JANUS_HANDLE_WEBRTC_ALL_TRICKLES));
	gboolean answer_recv = janus_flags_is_set(&handle->webrtc_flags, JANUS_HANDLE_WEBRTC_GOT_ANSWER);
	gboolean alert_set = janus_flags_is_set(&handle->webrtc_flags, JANUS_HANDLE_WEBRTC_ALERT);
	/* We may still be waiting for something... but we don't wait forever */
	gboolean do_wait = TRUE;
	if(janus_get_monotonic_time() - pc->icefailed_detected >= 15*G_USEC_PER_SEC) {
		do_wait = FALSE;
	}
	if(!do_wait || (handle && trickle_recv && answer_recv && !alert_set)) {
		/* FIXME Should we really give up for what may be a failure in only one of the media? */
		JANUS_LOG(LOG_ERR, "[%"SCNu64"] ICE failed for component %d in stream %d...\n",
			handle->handle_id, pc->component_id, pc->stream_id);
		janus_handle_webrtc_hangup(handle, "ICE failed");
		goto stoptimer;
	}
	/* Let's wait a little longer */
	JANUS_LOG(LOG_WARN, "[%"SCNu64"] ICE failed for component %d in stream %d, but we're still waiting for some info so we don't care... (trickle %s, answer %s, alert %s)\n",
		handle->handle_id, pc->component_id, pc->stream_id,
		trickle_recv ? "received" : "pending",
		answer_recv ? "received" : "pending",
		alert_set ? "set" : "not set");
	return TRUE;

stoptimer:
	if(pc->icestate_source != NULL) {
		g_source_destroy(pc->icestate_source);
		g_source_unref(pc->icestate_source);
		pc->icestate_source = NULL;
	}
	return FALSE;
}

/* Callbacks */
static void janus_ice_cb_candidate_gathering_done(NiceAgent *agent, guint stream_id, gpointer user_data) {
	janus_handle *handle = (janus_handle *)user_data;
	if(!handle)
		return;
	JANUS_LOG(LOG_VERB, "[%"SCNu64"] Gathering done for stream %d\n", handle->handle_id, stream_id);
	handle->cdone++;
	janus_handle_webrtc *pc = handle->pc;
	if(!pc || pc->stream_id != stream_id) {
		JANUS_LOG(LOG_ERR, "[%"SCNu64"]  No stream %d??\n", handle->handle_id, stream_id);
		return;
	}
	pc->cdone = 1;
	/* If we're doing full-trickle, send an event to the user too */
	if(janus_full_trickle_enabled) {
		/* Send a "trickle" event with completed:true to the browser */
		janus_ice_notify_trickle(handle, NULL);
	}
}

static void janus_ice_cb_component_state_changed(NiceAgent *agent, guint stream_id, guint component_id, guint state, gpointer ice) {
	janus_handle *handle = (janus_handle *)ice;
	if(!handle)
		return;
	if(component_id > 1) {
		/* State changed for a component we don't need anymore (rtcp-mux) */
		return;
	}
	JANUS_LOG(LOG_VERB, "[%"SCNu64"] Component state changed for component %d in stream %d: %d (%s)\n",
		handle->handle_id, component_id, stream_id, state, janus_get_ice_state_name(state));
	janus_handle_webrtc *pc = handle->pc;
	if(!pc || pc->stream_id != stream_id) {
		JANUS_LOG(LOG_ERR, "[%"SCNu64"]     No stream %d??\n", handle->handle_id, stream_id);
		return;
	}
	pc->state = state;
	/* Notify event handlers */
	if(janus_events_is_enabled()) {
		janus_session *session = (janus_session *)handle->session;
		json_t *info = json_object();
		json_object_set_new(info, "ice", json_string(janus_get_ice_state_name(state)));
		json_object_set_new(info, "stream_id", json_integer(stream_id));
		json_object_set_new(info, "component_id", json_integer(component_id));
		janus_events_notify_handlers(JANUS_EVENT_TYPE_WEBRTC, session->session_id, handle->handle_id, handle->opaque_id, info);
	}
	/* FIXME Even in case the state is 'connected', we wait for the 'new-selected-pair' callback to do anything */
	if(state == NICE_COMPONENT_STATE_FAILED) {
		/* Failed doesn't mean necessarily we need to give up: we may be trickling */
		gboolean alert_set = janus_flags_is_set(&handle->webrtc_flags, JANUS_HANDLE_WEBRTC_ALERT);
		if(alert_set)
			return;
		gboolean trickle_recv = (!janus_flags_is_set(&handle->webrtc_flags, JANUS_HANDLE_WEBRTC_TRICKLE) || janus_flags_is_set(&handle->webrtc_flags, JANUS_HANDLE_WEBRTC_ALL_TRICKLES));
		gboolean answer_recv = janus_flags_is_set(&handle->webrtc_flags, JANUS_HANDLE_WEBRTC_GOT_ANSWER);
		JANUS_LOG(LOG_WARN, "[%"SCNu64"] ICE failed for component %d in stream %d, but let's give it some time... (trickle %s, answer %s, alert %s)\n",
			handle->handle_id, component_id, stream_id,
			trickle_recv ? "received" : "pending",
			answer_recv ? "received" : "pending",
			alert_set ? "set" : "not set");
		/* In case we haven't started a timer yet, let's do it now */
		if(pc->icestate_source == NULL && pc->icefailed_detected == 0) {
			pc->icefailed_detected = janus_get_monotonic_time();
			pc->icestate_source = g_timeout_source_new(500);
			g_source_set_callback(pc->icestate_source, janus_ice_check_failed, pc, NULL);
			guint id = g_source_attach(pc->icestate_source, handle->mainctx);
			JANUS_LOG(LOG_VERB, "[%"SCNu64"] Creating ICE state check timer with ID %u\n", handle->handle_id, id);
		}
	}
}

#ifndef HAVE_LIBNICE_TCP
static void janus_ice_cb_new_selected_pair (NiceAgent *agent, guint stream_id, guint component_id, gchar *local, gchar *remote, gpointer ice) {
#else
static void janus_ice_cb_new_selected_pair (NiceAgent *agent, guint stream_id, guint component_id, NiceCandidate *local, NiceCandidate *remote, gpointer ice) {
#endif
	janus_handle *handle = (janus_handle *)ice;
	if(!handle)
		return;
	if(component_id > 1) {
		/* New selected pair for a component we don't need anymore (rtcp-mux) */
		return;
	}
#ifndef HAVE_LIBNICE_TCP
	JANUS_LOG(LOG_VERB, "[%"SCNu64"] New selected pair for component %d in stream %d: %s <-> %s\n", handle ? handle->handle_id : 0, component_id, stream_id, local, remote);
#else
	JANUS_LOG(LOG_VERB, "[%"SCNu64"] New selected pair for component %d in stream %d: %s <-> %s\n", handle ? handle->handle_id : 0, component_id, stream_id, local->foundation, remote->foundation);
#endif
	janus_handle_webrtc *pc = handle->pc;
	if(!pc || pc->stream_id != stream_id) {
		JANUS_LOG(LOG_ERR, "[%"SCNu64"]     No stream %d??\n", handle->handle_id, stream_id);
		return;
	}
	char sp[200];
#ifndef HAVE_LIBNICE_TCP
	g_snprintf(sp, 200, "%s <-> %s", local, remote);
#else
	gchar laddress[NICE_ADDRESS_STRING_LEN], raddress[NICE_ADDRESS_STRING_LEN];
	gint lport = 0, rport = 0;
	nice_address_to_string(&(local->addr), (gchar *)&laddress);
	nice_address_to_string(&(remote->addr), (gchar *)&raddress);
	lport = nice_address_get_port(&(local->addr));
	rport = nice_address_get_port(&(remote->addr));
	const char *ltype = NULL, *rtype = NULL;
	switch(local->type) {
		case NICE_CANDIDATE_TYPE_HOST:
			ltype = "host";
			break;
		case NICE_CANDIDATE_TYPE_SERVER_REFLEXIVE:
			ltype = "srflx";
			break;
		case NICE_CANDIDATE_TYPE_PEER_REFLEXIVE:
			ltype = "prflx";
			break;
		case NICE_CANDIDATE_TYPE_RELAYED:
			ltype = "relay";
			break;
		default:
			break;
	}
	switch(remote->type) {
		case NICE_CANDIDATE_TYPE_HOST:
			rtype = "host";
			break;
		case NICE_CANDIDATE_TYPE_SERVER_REFLEXIVE:
			rtype = "srflx";
			break;
		case NICE_CANDIDATE_TYPE_PEER_REFLEXIVE:
			rtype = "prflx";
			break;
		case NICE_CANDIDATE_TYPE_RELAYED:
			rtype = "relay";
			break;
		default:
			break;
	}
	g_snprintf(sp, sizeof(sp), "%s:%d [%s,%s] <-> %s:%d [%s,%s]",
		laddress, lport, ltype, local->transport == NICE_CANDIDATE_TRANSPORT_UDP ? "udp" : "tcp",
		raddress, rport, rtype, remote->transport == NICE_CANDIDATE_TRANSPORT_UDP ? "udp" : "tcp");
#endif
	gboolean newpair = FALSE;
	if(pc->selected_pair == NULL || strcmp(sp, pc->selected_pair)) {
		newpair = TRUE;
		gchar *prev_selected_pair = pc->selected_pair;
		pc->selected_pair = g_strdup(sp);
		g_clear_pointer(&prev_selected_pair, g_free);
	}
	/* Notify event handlers */
	if(newpair && janus_events_is_enabled()) {
		janus_session *session = (janus_session *)handle->session;
		json_t *info = json_object();
		json_object_set_new(info, "selected-pair", json_string(sp));
#ifdef HAVE_LIBNICE_TCP
		json_t *candidates = json_object();
		json_t *lcand = json_object();
		json_object_set_new(lcand, "address", json_string(laddress));
		json_object_set_new(lcand, "port", json_integer(lport));
		json_object_set_new(lcand, "type", json_string(ltype));
		json_object_set_new(lcand, "transport", json_string(local->transport == NICE_CANDIDATE_TRANSPORT_UDP ? "udp" : "tcp"));
		json_object_set_new(lcand, "family", json_integer(nice_address_ip_version(&local->addr)));
		json_object_set_new(candidates, "local", lcand);
		json_t *rcand = json_object();
		json_object_set_new(rcand, "address", json_string(raddress));
		json_object_set_new(rcand, "port", json_integer(rport));
		json_object_set_new(rcand, "type", json_string(rtype));
		json_object_set_new(rcand, "transport", json_string(remote->transport == NICE_CANDIDATE_TRANSPORT_UDP ? "udp" : "tcp"));
		json_object_set_new(rcand, "family", json_integer(nice_address_ip_version(&remote->addr)));
		json_object_set_new(candidates, "remote", rcand);
		json_object_set_new(info, "candidates", candidates);
#endif
		json_object_set_new(info, "stream_id", json_integer(stream_id));
		json_object_set_new(info, "component_id", json_integer(component_id));
		janus_events_notify_handlers(JANUS_EVENT_TYPE_WEBRTC, session->session_id, handle->handle_id, handle->opaque_id, info);
	}
	/* Have we been here before? (might happen, when trickling) */
	if(pc->ice_connected > 0)
		return;
	/* FIXME Clear the queue */
	janus_ice_clear_queued_packets(handle);
	/* Now we can start the DTLS handshake (FIXME This was on the 'connected' state notification, before) */
	JANUS_LOG(LOG_VERB, "[%"SCNu64"]   Component is ready enough, starting DTLS handshake...\n", handle->handle_id);
	pc->ice_connected = janus_get_monotonic_time();
	/* Start the DTLS handshake, at last */
#if GLIB_CHECK_VERSION(2, 46, 0)
	g_async_queue_push_front(handle->queued_packets, &janus_ice_dtls_handshake);
#else
	g_async_queue_push(handle->queued_packets, &janus_ice_dtls_handshake);
#endif
	g_main_context_wakeup(handle->mainctx);
}

/* Candidates management */
static int janus_ice_candidate_to_string(janus_handle *handle, NiceCandidate *c, char *buffer, int buflen, gboolean log_candidate);
#ifndef HAVE_LIBNICE_TCP
static void janus_ice_cb_new_local_candidate (NiceAgent *agent, guint stream_id, guint component_id, gchar *foundation, gpointer ice) {
#else
static void janus_ice_cb_new_local_candidate (NiceAgent *agent, NiceCandidate *candidate, gpointer ice) {
#endif
	if(!janus_full_trickle_enabled) {
		/* Ignore if we're not full-trickling: for half-trickle
		 * janus_handle_candidates_to_sdp() is used instead */
		return;
	}
	janus_handle *handle = (janus_handle *)ice;
	if(!handle)
		return;
#ifndef HAVE_LIBNICE_TCP
	JANUS_LOG(LOG_VERB, "[%"SCNu64"] Discovered new local candidate for component %d in stream %d: foundation=%s\n", handle ? handle->handle_id : 0, component_id, stream_id, foundation);
#else
	const char *ctype = NULL;
	switch(candidate->type) {
		case NICE_CANDIDATE_TYPE_HOST:
			ctype = "host";
			break;
		case NICE_CANDIDATE_TYPE_SERVER_REFLEXIVE:
			ctype = "srflx";
			break;
		case NICE_CANDIDATE_TYPE_PEER_REFLEXIVE:
			ctype = "prflx";
			break;
		case NICE_CANDIDATE_TYPE_RELAYED:
			ctype = "relay";
			break;
		default:
			break;
	}
	guint stream_id = candidate->stream_id;
	guint component_id = candidate->component_id;
	JANUS_LOG(LOG_VERB, "[%"SCNu64"] Discovered new local candidate for component %d in stream %d: type=%s\n", handle ? handle->handle_id : 0, component_id, stream_id, ctype);
#endif
	if(component_id > 1) {
		/* New remote candidate for a component we don't need anymore (rtcp-mux) */
		return;
	}
	janus_handle_webrtc *pc = handle->pc;
	if(!pc || pc->stream_id != stream_id) {
		JANUS_LOG(LOG_ERR, "[%"SCNu64"]     No stream %d??\n", handle->handle_id, stream_id);
		return;
	}
#ifndef HAVE_LIBNICE_TCP
	/* Get local candidates and look for the related foundation */
	NiceCandidate *candidate = NULL;
	GSList *candidates = nice_agent_get_local_candidates(agent, component_id, stream_id), *tmp = candidates;
	while(tmp) {
		NiceCandidate *c = (NiceCandidate *)tmp->data;
		/* Check if this is what we're looking for */
		if(!strcasecmp(c->foundation, foundation)) {
			/* It is! */
			candidate = c;
			break;
		}
		nice_candidate_free(c);
		tmp = tmp->next;
	}
	g_slist_free(candidates);
	if(candidate == NULL) {
		JANUS_LOG(LOG_WARN, "Candidate with foundation %s not found?\n", foundation);
		return;
	}
#endif
	char buffer[200];
	if(janus_ice_candidate_to_string(handle, candidate, buffer, sizeof(buffer), TRUE) == 0) {
		/* Candidate encoded, send a "trickle" event to the browser (but only if it's not a 'prflx') */
		if(candidate->type == NICE_CANDIDATE_TYPE_PEER_REFLEXIVE) {
			JANUS_LOG(LOG_VERB, "[%"SCNu64"] Skipping prflx candidate...\n", handle->handle_id);
		} else {
			janus_ice_notify_trickle(handle, buffer);
		}
	}

#ifndef HAVE_LIBNICE_TCP
	nice_candidate_free(candidate);
#endif
}

#ifndef HAVE_LIBNICE_TCP
static void janus_ice_cb_new_remote_candidate (NiceAgent *agent, guint stream_id, guint component_id, gchar *foundation, gpointer ice) {
#else
static void janus_ice_cb_new_remote_candidate (NiceAgent *agent, NiceCandidate *candidate, gpointer ice) {
#endif
	janus_handle *handle = (janus_handle *)ice;
	if(!handle)
		return;
#ifndef HAVE_LIBNICE_TCP
	JANUS_LOG(LOG_VERB, "[%"SCNu64"] Discovered new remote candidate for component %d in stream %d: foundation=%s\n", handle ? handle->handle_id : 0, component_id, stream_id, foundation);
#else
	const char *ctype = NULL;
	switch(candidate->type) {
		case NICE_CANDIDATE_TYPE_HOST:
			ctype = "host";
			break;
		case NICE_CANDIDATE_TYPE_SERVER_REFLEXIVE:
			ctype = "srflx";
			break;
		case NICE_CANDIDATE_TYPE_PEER_REFLEXIVE:
			ctype = "prflx";
			break;
		case NICE_CANDIDATE_TYPE_RELAYED:
			ctype = "relay";
			break;
		default:
			break;
	}
	guint stream_id = candidate->stream_id;
	guint component_id = candidate->component_id;
	JANUS_LOG(LOG_VERB, "[%"SCNu64"] Discovered new remote candidate for component %d in stream %d: type=%s\n", handle ? handle->handle_id : 0, component_id, stream_id, ctype);
#endif
	if(component_id > 1) {
		/* New remote candidate for a component we don't need anymore (rtcp-mux) */
		return;
	}
	janus_handle_webrtc *pc = handle->pc;
	if(!pc || pc->stream_id != stream_id) {
		JANUS_LOG(LOG_ERR, "[%"SCNu64"]     No stream %d??\n", handle->handle_id, stream_id);
		return;
	}
#ifndef HAVE_LIBNICE_TCP
	/* Get remote candidates and look for the related foundation */
	NiceCandidate *candidate = NULL;
	GSList *candidates = nice_agent_get_remote_candidates(agent, component_id, stream_id), *tmp = candidates;
	while(tmp) {
		NiceCandidate *c = (NiceCandidate *)tmp->data;
		if(candidate == NULL) {
			/* Check if this is what we're looking for */
			if(!strcasecmp(c->foundation, foundation)) {
				/* It is! */
				candidate = c;
				tmp = tmp->next;
				continue;
			}
		}
		nice_candidate_free(c);
		tmp = tmp->next;
	}
	g_slist_free(candidates);
	if(candidate == NULL) {
		JANUS_LOG(LOG_WARN, "Candidate with foundation %s not found?\n", foundation);
		return;
	}
#endif
	/* Render the candidate and add it to the remote_candidates cache for the admin API */
	if(candidate->type != NICE_CANDIDATE_TYPE_PEER_REFLEXIVE) {
		/* ... but only if it's 'prflx', the others we add ourselves */
		goto candidatedone;
	}
	JANUS_LOG(LOG_VERB, "[%"SCNu64"] Stream #%d, Component #%d\n", handle->handle_id, candidate->stream_id, candidate->component_id);
	gchar address[NICE_ADDRESS_STRING_LEN], base_address[NICE_ADDRESS_STRING_LEN];
	gint port = 0, base_port = 0;
	nice_address_to_string(&(candidate->addr), (gchar *)&address);
	port = nice_address_get_port(&(candidate->addr));
	nice_address_to_string(&(candidate->base_addr), (gchar *)&base_address);
	base_port = nice_address_get_port(&(candidate->base_addr));
	JANUS_LOG(LOG_VERB, "[%"SCNu64"]   Address:    %s:%d\n", handle->handle_id, address, port);
	JANUS_LOG(LOG_VERB, "[%"SCNu64"]   Priority:   %d\n", handle->handle_id, candidate->priority);
	JANUS_LOG(LOG_VERB, "[%"SCNu64"]   Foundation: %s\n", handle->handle_id, candidate->foundation);
	char buffer[100];
	if(candidate->transport == NICE_CANDIDATE_TRANSPORT_UDP) {
		g_snprintf(buffer, 100,
			"%s %d %s %d %s %d typ prflx raddr %s rport %d\r\n",
				candidate->foundation,
				candidate->component_id,
				"udp",
				candidate->priority,
				address,
				port,
				base_address,
				base_port);
	} else {
		if(!janus_ice_tcp_enabled) {
			/* ICETCP support disabled */
			JANUS_LOG(LOG_WARN, "[%"SCNu64"] Skipping prflx TCP candidate, ICETCP support disabled...\n", handle->handle_id);
			goto candidatedone;
		}
#ifndef HAVE_LIBNICE_TCP
		/* TCP candidates are only supported since libnice 0.1.8 */
		JANUS_LOG(LOG_WARN, "[%"SCNu64"] Skipping prflx TCP candidate, the libnice version doesn't support it...\n", handle->handle_id);
			goto candidatedone;
#else
		const char *type = NULL;
		switch(candidate->transport) {
			case NICE_CANDIDATE_TRANSPORT_TCP_ACTIVE:
				type = "active";
				break;
			case NICE_CANDIDATE_TRANSPORT_TCP_PASSIVE:
				type = "passive";
				break;
			case NICE_CANDIDATE_TRANSPORT_TCP_SO:
				type = "so";
				break;
			default:
				break;
		}
		if(type == NULL) {
			/* FIXME Unsupported transport */
			JANUS_LOG(LOG_WARN, "[%"SCNu64"] Unsupported transport, skipping nonUDP/TCP prflx candidate...\n", handle->handle_id);
			goto candidatedone;
		} else {
			g_snprintf(buffer, 100,
				"%s %d %s %d %s %d typ prflx raddr %s rport %d tcptype %s\r\n",
					candidate->foundation,
					candidate->component_id,
					"tcp",
					candidate->priority,
					address,
					port,
					base_address,
					base_port,
					type);
		}
#endif
	}

	/* Now parse the candidate as if we received it from the Janus API */
	int res = janus_sdp_parse_candidate(pc, buffer, 1);
	if(res != 0) {
		JANUS_LOG(LOG_ERR, "[%"SCNu64"] Failed to parse prflx candidate... (%d)\n", handle->handle_id, res);
	}

candidatedone:
#ifndef HAVE_LIBNICE_TCP
	nice_candidate_free(candidate);
#endif
	return;
}

static void janus_ice_cb_nice_recv(NiceAgent *agent, guint stream_id, guint component_id, guint len, gchar *buf, gpointer ice) {
	janus_handle_webrtc *pc = (janus_handle_webrtc *)ice;
	if(!pc) {
		JANUS_LOG(LOG_ERR, "No component %d in stream %d??\n", component_id, stream_id);
		return;
	}
	janus_handle *handle = pc->handle;
	if(!handle) {
		JANUS_LOG(LOG_ERR, "No handle for stream %d??\n", stream_id);
		return;
	}
	janus_session *session = (janus_session *)handle->session;
	if(!pc->dtls) {	/* Still waiting for the DTLS stack */
		JANUS_LOG(LOG_VERB, "[%"SCNu64"] Still waiting for the DTLS stack for component %d in stream %d...\n", handle->handle_id, component_id, stream_id);
		return;
	}
	/* What is this? */
	if(janus_is_dtls(buf) || (!janus_is_rtp(buf, len) && !janus_is_rtcp(buf, len))) {
		/* This is DTLS: either handshake stuff, or data coming from SCTP DataChannels */
		JANUS_LOG(LOG_HUGE, "[%"SCNu64"] Looks like DTLS!\n", handle->handle_id);
		janus_dtls_srtp_incoming_msg(pc->dtls, buf, len);
		/* Update stats */
		pc->dtls_in_stats.info[0].packets++;
		pc->dtls_in_stats.info[0].bytes += len;
		return;
	}
	/* Not DTLS... RTP or RTCP? (http://tools.ietf.org/html/rfc5761#section-4) */
	if(janus_is_rtp(buf, len)) {
		/* This is RTP */
		if(!pc->dtls || !pc->dtls->srtp_valid || !pc->dtls->srtp_in) {
			JANUS_LOG(LOG_WARN, "[%"SCNu64"]     Missing valid SRTP session (packet arrived too early?), skipping...\n", handle->handle_id);
		} else {
			janus_rtp_header *header = (janus_rtp_header *)buf;
			guint32 packet_ssrc = ntohl(header->ssrc);
			/* Which medium does this refer to? Is this audio or video? */
			int video = 0, vindex = 0, rtx = 0;
			janus_handle_webrtc_medium *medium = g_hash_table_lookup(pc->media_byssrc, GINT_TO_POINTER(packet_ssrc));
			if(medium == NULL) {
				JANUS_LOG(LOG_WARN, "[%"SCNu64"] Unknown SSRC, dropping packet (SSRC %"SCNu32")...\n",
					handle->handle_id, packet_ssrc);
				return;
			}
			video = (medium->type == JANUS_MEDIA_VIDEO);
			/* Make sure we're prepared to receive this media packet */
			if(!medium->recv)
				return;
			/* If this is video, check if this is simulcast and/or a retransmission using RFC4588 */
			if(video) {
				if(medium->ssrc_peer[1] == packet_ssrc) {
					/* FIXME Simulcast (1) */
					JANUS_LOG(LOG_HUGE, "[%"SCNu64"] Simulcast #1 (SSRC %"SCNu32")...\n", handle->handle_id, packet_ssrc);
					vindex = 1;
				} else if(medium->ssrc_peer[2] == packet_ssrc) {
					/* FIXME Simulcast (2) */
					JANUS_LOG(LOG_HUGE, "[%"SCNu64"] Simulcast #2 (SSRC %"SCNu32")...\n", handle->handle_id, packet_ssrc);
					vindex = 2;
				} else {
					/* Maybe a video retransmission using RFC4588? */
					if(medium->ssrc_peer_rtx[0] == packet_ssrc) {
						rtx = 1;
						vindex = 0;
						JANUS_LOG(LOG_HUGE, "[%"SCNu64"] RFC4588 rtx packet on video (SSRC %"SCNu32")...\n",
							handle->handle_id, packet_ssrc);
					} else if(medium->ssrc_peer_rtx[1] == packet_ssrc) {
						rtx = 1;
						vindex = 1;
						JANUS_LOG(LOG_HUGE, "[%"SCNu64"] RFC4588 rtx packet on video #%d (SSRC %"SCNu32")...\n",
							handle->handle_id, vindex, packet_ssrc);
					} else if(medium->ssrc_peer_rtx[2] == packet_ssrc) {
						rtx = 1;
						vindex = 2;
						JANUS_LOG(LOG_HUGE, "[%"SCNu64"] RFC4588 rtx packet on video #%d (SSRC %"SCNu32")...\n",
							handle->handle_id, vindex, packet_ssrc);
					}
				}
			}

			int buflen = len;
			srtp_err_status_t res = srtp_unprotect(pc->dtls->srtp_in, buf, &buflen);
			if(res != srtp_err_status_ok) {
				if(res != srtp_err_status_replay_fail && res != srtp_err_status_replay_old) {
					/* Only print the error if it's not a 'replay fail' or 'replay old' (which is probably just the result of us NACKing a packet) */
					guint32 timestamp = ntohl(header->timestamp);
					guint16 seq = ntohs(header->seq_number);
					JANUS_LOG(LOG_ERR, "[%"SCNu64"]     SRTP unprotect error: %s (len=%d-->%d, ts=%"SCNu32", seq=%"SCNu16")\n", handle->handle_id, janus_srtp_error_str(res), len, buflen, timestamp, seq);
				}
			} else {
				if(medium->ssrc_peer[0] == 0) {
					medium->ssrc_peer[0] = ntohl(header->ssrc);
					JANUS_LOG(LOG_VERB, "[%"SCNu64"]     Peer #%d (%s) SSRC: %u\n",
						handle->handle_id, medium->mindex,
						medium->type == JANUS_MEDIA_VIDEO ? "video" : "audio",
						medium->ssrc_peer[0]);
				}
				/* Do we need to dump this packet for debugging? */
				if(g_atomic_int_get(&handle->dump_packets))
					janus_text2pcap_dump(handle->text2pcap, JANUS_TEXT2PCAP_RTP, TRUE, buf, buflen,
						"[session=%"SCNu64"][handle=%"SCNu64"]", session->session_id, handle->handle_id);
				/* If this is a retransmission using RFC4588, we have to do something first to get the original packet */
				janus_rtp_header *header = (janus_rtp_header *)buf;
				int plen = 0;
				char *payload = janus_rtp_payload(buf, buflen, &plen);
				if (!payload) {
					  JANUS_LOG(LOG_ERR, "[%"SCNu64"]     Error accessing the RTP payload len=%d\n", handle->handle_id, buflen);
					  return;
				}
				if(rtx) {
					/* The original sequence number is in the first two bytes of the payload */
					/* Rewrite the header with the info from the original packet (payload type, SSRC, sequence number) */
					header->type = medium->payload_type;
					packet_ssrc = medium->ssrc_peer[vindex];
					header->ssrc = htonl(packet_ssrc);
					memcpy(&header->seq_number, payload, 2);
					/* Finally, remove the original sequence number from the payload: rather than moving
					 * the whole payload back two bytes, we shift the header forward (less bytes to move) */
					buflen -= 2;
					plen -= 2;
					size_t hsize = payload-buf;
					memmove(buf+2, buf, hsize);
					buf += 2;
					payload +=2;
					header = (janus_rtp_header *)buf;
				}
				/* Check if we need to handle transport wide cc */
				if(pc->do_transport_wide_cc) {
					guint16 transport_seq_num;
					/* Get transport wide seq num */
					if(janus_rtp_header_extension_parse_transport_wide_cc(buf, buflen, pc->transport_wide_cc_ext_id, &transport_seq_num)==0) {
						/* Get current timestamp */
						struct timeval now;
						gettimeofday(&now,0);
						/* Create <seq num, time> pair */
						janus_rtcp_transport_wide_cc_stats *stats = g_malloc0(sizeof(janus_rtcp_transport_wide_cc_stats));
						/* Check if we have a sequence wrap */
						if(transport_seq_num<0x0FFF && (pc->transport_wide_cc_last_seq_num&0xFFFF)>0xF000) {
							/* Increase cycles */
							pc->transport_wide_cc_cycles++;
						}
						/* Get extended value */
						guint32 transport_ext_seq_num = pc->transport_wide_cc_cycles<<16 | transport_seq_num;
						/* Store last received transport seq num */
						pc->transport_wide_cc_last_seq_num = transport_seq_num;
						/* Set stats values */
						stats->transport_seq_num = transport_ext_seq_num;
						stats->timestamp = (((guint64)now.tv_sec)*1E6+now.tv_usec);
						/* Lock and append to received list */
						janus_mutex_lock(&pc->mutex);
						pc->transport_wide_received_seq_nums = g_slist_prepend(pc->transport_wide_received_seq_nums, stats);
						janus_mutex_unlock(&pc->mutex);
					}
				}
				if(medium->do_nacks) {
					/* Check if this packet is a duplicate: can happen with RFC4588 */
					guint16 seqno = ntohs(header->seq_number);
					int nstate = medium->rtx_nacked[vindex] ?
						GPOINTER_TO_INT(g_hash_table_lookup(medium->rtx_nacked[vindex], GUINT_TO_POINTER(seqno))) : 0;
					if(nstate == 1) {
						/* Packet was NACKed and this is the first time we receive it: change state to received */
						JANUS_LOG(LOG_HUGE, "[%"SCNu64"] Received NACKed packet %"SCNu16" (SSRC %"SCNu32", vindex %d)...\n",
							handle->handle_id, seqno, packet_ssrc, vindex);
						g_hash_table_insert(medium->rtx_nacked[vindex], GUINT_TO_POINTER(seqno), GUINT_TO_POINTER(2));
					} else if(nstate == 2) {
						/* We already received this packet: drop it */
						JANUS_LOG(LOG_HUGE, "[%"SCNu64"] Detected duplicate packet %"SCNu16" (SSRC %"SCNu32", vindex %d)...\n",
							handle->handle_id, seqno, packet_ssrc, vindex);
						return;
					} else if(rtx && nstate == 0) {
						/* We received a retransmission for a packet we didn't NACK: drop it
						 * FIXME This seems to happen with Chrome when RFC4588 is enabled: in that case,
						 * Chrome sends the first packet ~8 times as a retransmission, probably to ensure
						 * we receive it, since the first packet cannot be NACKed (NACKs are triggered
						 * when there's a gap in between two packets, and the first doesn't have a reference)
						 * Rather than dropping, we should add a better check in the future */
						JANUS_LOG(LOG_HUGE, "[%"SCNu64"] Got a retransmission for non-NACKed packet %"SCNu16" (SSRC %"SCNu32", vindex %d)...\n",
							handle->handle_id, seqno, packet_ssrc, vindex);
						return;
					}
				}
				/* Backup the RTP header before passing it to the proper RTP switching context */
				janus_rtp_header backup = *header;
				if(medium->ssrc_peer_orig[vindex] == 0)
					medium->ssrc_peer_orig[vindex] = packet_ssrc;
				janus_rtp_header_update(header, &medium->rtp_ctx[vindex], medium->type == JANUS_MEDIA_VIDEO);
				header->ssrc = htonl(medium->ssrc_peer_orig[vindex]);
				/* Keep track of payload types too */
				if(medium->payload_type < 0) {
					medium->payload_type = header->type;
					if(janus_flags_is_set(&handle->webrtc_flags, JANUS_HANDLE_WEBRTC_RFC4588_RTX) &&
							medium->rtx_payload_types && g_hash_table_size(medium->rtx_payload_types) > 0) {
						medium->rtx_payload_type = GPOINTER_TO_INT(g_hash_table_lookup(medium->rtx_payload_types, GINT_TO_POINTER(medium->payload_type)));
						JANUS_LOG(LOG_HUGE, "[%"SCNu64"] Retransmissions will have payload type %d\n",
							handle->handle_id, medium->rtx_payload_type);
					}
					if(medium->codec == NULL) {
						const char *codec = janus_get_codec_from_pt(handle->local_sdp, medium->payload_type);
						if(codec != NULL)
							medium->codec = g_strdup(codec);
					}
					if(medium->type == JANUS_MEDIA_VIDEO && medium->video_is_keyframe == NULL && medium->codec != NULL) {
						if(!strcasecmp(medium->codec, "vp8"))
							medium->video_is_keyframe = &janus_vp8_is_keyframe;
						else if(!strcasecmp(medium->codec, "vp9"))
							medium->video_is_keyframe = &janus_vp9_is_keyframe;
						else if(!strcasecmp(medium->codec, "h264"))
							medium->video_is_keyframe = &janus_h264_is_keyframe;
					}
				}
				/* Pass the data to the responsible plugin */
				janus_plugin *plugin = (janus_plugin *)handle->app;
				if(plugin && plugin->incoming_rtp && handle->app_handle &&
						!g_atomic_int_get(&handle->app_handle->stopped) &&
						!g_atomic_int_get(&handle->destroyed))
					plugin->incoming_rtp(handle->app_handle, medium->mindex, video, buf, buflen);
				/* Restore the header for the stats (plugins may have messed with it) */
				*header = backup;
				/* Update stats (overall data received, and data received in the last second) */
				if(buflen > 0) {
					gint64 now = janus_get_monotonic_time();
					if(medium->in_stats.info[vindex].bytes == 0 || medium->in_stats.info[vindex].notified_lastsec) {
						/* We either received our first packet, or we started receiving it again after missing more than a second */
						medium->in_stats.info[vindex].notified_lastsec = FALSE;
						janus_ice_notify_media(handle, medium->mid, medium->type == JANUS_MEDIA_VIDEO, TRUE);
					}
					/* Overall video data for this SSRC */
					medium->in_stats.info[vindex].packets++;
					medium->in_stats.info[vindex].bytes += buflen;
					/* Last second video data for this SSRC */
					if(medium->in_stats.info[vindex].updated == 0)
						medium->in_stats.info[vindex].updated = now;
					if(now > medium->in_stats.info[vindex].updated &&
							now - medium->in_stats.info[vindex].updated >= G_USEC_PER_SEC) {
						medium->in_stats.info[vindex].bytes_lastsec = medium->in_stats.info[vindex].bytes_lastsec_temp;
						medium->in_stats.info[vindex].bytes_lastsec_temp = 0;
						medium->in_stats.info[vindex].updated = now;
					}
					medium->in_stats.info[vindex].bytes_lastsec_temp += buflen;
				}

				/* Update the RTCP context as well */
				rtcp_context *rtcp_ctx = medium->rtcp_ctx[vindex];
				gboolean count_lost = !medium->do_nacks;
				janus_rtcp_process_incoming_rtp(rtcp_ctx, buf, buflen, count_lost);

				/* Keep track of RTP sequence numbers, in case we need to NACK them */
				/* 	Note: unsigned int overflow/underflow wraps (defined behavior) */
				if(!medium->do_nacks) {
					/* ... unless NACKs are disabled for this medium */
					return;
				}
				guint16 new_seqn = ntohs(header->seq_number);
				/* If this is video, check if this is a keyframe: if so, we empty our NACK queue */
				if(video && medium->video_is_keyframe) {
					if(medium->video_is_keyframe(payload, plen)) {
						JANUS_LOG(LOG_HUGE, "[%"SCNu64"] Keyframe received, resetting NACK queue\n", handle->handle_id);
						if(medium->last_seqs[vindex] && (int16_t)(new_seqn - rtcp_ctx->max_seq_nr) > 0) {
							JANUS_LOG(LOG_HUGE, "[%"SCNu64"] Keyframe received with a highest sequence number, resetting NACK queue\n", handle->handle_id);
							janus_seq_list_free(&medium->last_seqs[vindex]);
						}
					}
				}
				guint16 cur_seqn;
				int last_seqs_len = 0;
				janus_mutex_lock(&medium->mutex);
				janus_seq_info **last_seqs = &medium->last_seqs[vindex];
				janus_seq_info *cur_seq = *last_seqs;
				if(cur_seq) {
					cur_seq = cur_seq->prev;
					cur_seqn = cur_seq->seq;
				} else {
					/* First seq, set up to add one seq */
					cur_seqn = new_seqn - (guint16)1; /* Can wrap */
				}
				if(!janus_seq_in_range(new_seqn, cur_seqn, LAST_SEQS_MAX_LEN) &&
						!janus_seq_in_range(cur_seqn, new_seqn, 1000)) {
					/* Jump too big, start fresh */
					JANUS_LOG(LOG_WARN, "[%"SCNu64"] Big sequence number jump %hu -> %hu (%s stream #%d)\n",
						handle->handle_id, cur_seqn, new_seqn, video ? "video" : "audio", vindex);
					janus_seq_list_free(last_seqs);
					cur_seq = NULL;
					cur_seqn = new_seqn - (guint16)1;
				}

				GSList *nacks = NULL;
				gint64 now = janus_get_monotonic_time();

				if(janus_seq_in_range(new_seqn, cur_seqn, LAST_SEQS_MAX_LEN)) {
					/* Add new seq objs forward */
					while(cur_seqn != new_seqn) {
						cur_seqn += (guint16)1; /* can wrap */
						janus_seq_info *seq_obj = g_malloc0(sizeof(janus_seq_info));
						seq_obj->seq = cur_seqn;
						seq_obj->ts = now;
						seq_obj->state = (cur_seqn == new_seqn) ? SEQ_RECVED : SEQ_MISSING;
						janus_seq_append(last_seqs, seq_obj);
						last_seqs_len++;
					}
				}
				if(cur_seq) {
					/* Scan old seq objs backwards */
					while(cur_seq != NULL) {
						last_seqs_len++;
						if(cur_seq->seq == new_seqn) {
							JANUS_LOG(LOG_HUGE, "[%"SCNu64"] Received missed sequence number %"SCNu16" (%s stream #%d)\n",
								handle->handle_id, cur_seq->seq, video ? "video" : "audio", vindex);
							cur_seq->state = SEQ_RECVED;
						} else if(cur_seq->state == SEQ_MISSING && now - cur_seq->ts > SEQ_MISSING_WAIT) {
							JANUS_LOG(LOG_HUGE, "[%"SCNu64"] Missed sequence number %"SCNu16" (%s stream #%d), sending 1st NACK\n",
								handle->handle_id, cur_seq->seq, video ? "video" : "audio", vindex);
							rtcp_ctx->lost++;
							nacks = g_slist_prepend(nacks, GUINT_TO_POINTER(cur_seq->seq));
							cur_seq->state = SEQ_NACKED;
							if(video && janus_flags_is_set(&handle->webrtc_flags, JANUS_HANDLE_WEBRTC_RFC4588_RTX)) {
								/* Keep track of this sequence number, we need to avoid duplicates */
								JANUS_LOG(LOG_HUGE, "[%"SCNu64"] Tracking NACKed packet %"SCNu16" (SSRC %"SCNu32", vindex %d)...\n",
									handle->handle_id, cur_seq->seq, packet_ssrc, vindex);
								if(medium->rtx_nacked[vindex] == NULL)
									medium->rtx_nacked[vindex] = g_hash_table_new(NULL, NULL);
								g_hash_table_insert(medium->rtx_nacked[vindex], GUINT_TO_POINTER(cur_seq->seq), GINT_TO_POINTER(1));
								/* We don't track it forever, though: add a timed source to remove it in a few seconds */
								janus_nacked_packet *np = g_malloc(sizeof(janus_nacked_packet));
								np->medium = medium;
								np->seq_number = cur_seq->seq;
								np->vindex = vindex;
								GSource *timeout_source = g_timeout_source_new_seconds(5);
								g_source_set_callback(timeout_source, janus_nacked_packet_cleanup, np, (GDestroyNotify)g_free);
								g_source_attach(timeout_source, handle->mainctx);
								g_source_unref(timeout_source);
							}
						} else if(cur_seq->state == SEQ_NACKED  && now - cur_seq->ts > SEQ_NACKED_WAIT) {
							JANUS_LOG(LOG_HUGE, "[%"SCNu64"] Missed sequence number %"SCNu16" (%s stream #%d), sending 2nd NACK\n",
								handle->handle_id, cur_seq->seq, video ? "video" : "audio", vindex);
							nacks = g_slist_prepend(nacks, GUINT_TO_POINTER(cur_seq->seq));
							cur_seq->state = SEQ_GIVEUP;
						}
						if(cur_seq == *last_seqs) {
							/* Just processed head */
							break;
						}
						cur_seq = cur_seq->prev;
					}
				}
				while(last_seqs_len > LAST_SEQS_MAX_LEN) {
					janus_seq_info *node = janus_seq_pop_head(last_seqs);
					g_free(node);
					last_seqs_len--;
				}

				guint nacks_count = g_slist_length(nacks);
				if(nacks_count) {
					/* Generate a NACK and send it */
					JANUS_LOG(LOG_DBG, "[%"SCNu64"] Now sending NACK for %u missed packets (%s stream #%d)\n",
						handle->handle_id, nacks_count, video ? "video" : "audio", vindex);
					char nackbuf[120];
					int res = janus_rtcp_nacks(nackbuf, sizeof(nackbuf), nacks);
					if(res > 0) {
						/* Set the right local and remote SSRC in the RTCP packet */
						janus_rtcp_fix_ssrc(NULL, nackbuf, res, 1,
							medium->ssrc, medium->ssrc_peer[vindex]);
						janus_ice_relay_rtcp_internal(handle, medium->mindex, video, nackbuf, res, FALSE);
					}
					/* Update stats */
					medium->nack_sent_recent_cnt += nacks_count;
					medium->out_stats.info[vindex].nacks += nacks_count;
					/* Inform the plugin about the slow downlink in case it's needed */
					janus_slow_link_update(medium, handle, nacks_count, video, 0, now);
				}
				if(medium->nack_sent_recent_cnt &&
						(now - medium->nack_sent_log_ts) > 5*G_USEC_PER_SEC) {
					JANUS_LOG(LOG_VERB, "[%"SCNu64"] Sent NACKs for %u missing packets (%s stream #%d)\n",
						handle->handle_id, medium->nack_sent_recent_cnt, video ? "video" : "audio", vindex);
					medium->nack_sent_recent_cnt = 0;
					medium->nack_sent_log_ts = now;
				}
				janus_mutex_unlock(&medium->mutex);
				g_slist_free(nacks);
				nacks = NULL;
			}
		}
		return;
	} else if(janus_is_rtcp(buf, len)) {
		/* This is RTCP */
		JANUS_LOG(LOG_HUGE, "[%"SCNu64"]  Got an RTCP packet\n", handle->handle_id);
		if(!pc->dtls || !pc->dtls->srtp_valid || !pc->dtls->srtp_in) {
			JANUS_LOG(LOG_WARN, "[%"SCNu64"]     Missing valid SRTP session (packet arrived too early?), skipping...\n", handle->handle_id);
		} else {
			int buflen = len;
			srtp_err_status_t res = srtp_unprotect_rtcp(pc->dtls->srtp_in, buf, &buflen);
			if(res != srtp_err_status_ok) {
				JANUS_LOG(LOG_ERR, "[%"SCNu64"]     SRTCP unprotect error: %s (len=%d-->%d)\n", handle->handle_id, janus_srtp_error_str(res), len, buflen);
			} else {
				/* Do we need to dump this packet for debugging? */
				if(g_atomic_int_get(&handle->dump_packets))
					janus_text2pcap_dump(handle->text2pcap, JANUS_TEXT2PCAP_RTCP, TRUE, buf, buflen,
						"[session=%"SCNu64"][handle=%"SCNu64"]", session->session_id, handle->handle_id);
				/* Check if there's an RTCP BYE: in case, let's log it */
				if(janus_rtcp_has_bye(buf, buflen)) {
					/* Note: we used to use this as a trigger to close the PeerConnection, but not anymore
					 * Discussion here, https://groups.google.com/forum/#!topic/meetecho-janus/4XtfbYB7Jvc */
					JANUS_LOG(LOG_VERB, "[%"SCNu64"] Got RTCP BYE on stream %u (component %u)\n", handle->handle_id, pc->stream_id, pc->component_id);
				}
				/* Is this audio or video? */
				int video = 0, vindex = 0;
				guint32 rtcp_ssrc = janus_rtcp_get_sender_ssrc(buf, buflen);
				janus_handle_webrtc_medium *medium = g_hash_table_lookup(pc->media_byssrc, GINT_TO_POINTER(rtcp_ssrc));
				if(medium == NULL) {
					/* We don't know the remote SSRC: this can happen for recvonly clients
					 * (see https://groups.google.com/forum/#!topic/discuss-webrtc/5yuZjV7lkNc)
					 * Check the local SSRC, compare it to what we have */
					rtcp_ssrc = janus_rtcp_get_receiver_ssrc(buf, buflen);
					medium = g_hash_table_lookup(pc->media_byssrc, GINT_TO_POINTER(rtcp_ssrc));
					if(medium == NULL) {
						if(rtcp_ssrc > 0) {
							JANUS_LOG(LOG_WARN, "[%"SCNu64"] Unknown SSRC, dropping RTCP packet (SSRC %"SCNu32")...\n",
								handle->handle_id, rtcp_ssrc);
						}
						return;
					}
				}
				video = (medium->type == JANUS_MEDIA_VIDEO);
				/* If this is video, check if this is simulcast */
				if(video) {
					if(medium->ssrc_peer[1] == rtcp_ssrc) {
						vindex = 1;
					} else if(medium->ssrc_peer[2] == rtcp_ssrc) {
						vindex = 2;
					}
				}

				/* Let's process this RTCP (compound?) packet, and update the RTCP context for this stream in case */
				rtcp_context *rtcp_ctx = medium->rtcp_ctx[vindex];
				if (janus_rtcp_parse(rtcp_ctx, buf, buflen) < 0) {
					/* Drop the packet if the parsing function returns with an error */
					return;
				}
				JANUS_LOG(LOG_HUGE, "[%"SCNu64"] Got %s RTCP (%d bytes)\n", handle->handle_id, video ? "video" : "audio", buflen);

				/* Now let's see if there are any NACKs to handle */
				gint64 now = janus_get_monotonic_time();
				GSList *nacks = janus_rtcp_get_nacks(buf, buflen);
				guint nacks_count = g_slist_length(nacks);
				if(nacks_count && (medium->do_nacks)) {
					/* Handle NACK */
					JANUS_LOG(LOG_HUGE, "[%"SCNu64"]     Just got some NACKS (%d) we should handle...\n", handle->handle_id, nacks_count);
					GHashTable *retransmit_seqs = medium->retransmit_seqs;
					GSList *list = (retransmit_seqs != NULL ? nacks : NULL);
					int retransmits_cnt = 0;
					janus_mutex_lock(&medium->mutex);
					while(list) {
						unsigned int seqnr = GPOINTER_TO_UINT(list->data);
						JANUS_LOG(LOG_DBG, "[%"SCNu64"]   >> %u\n", handle->handle_id, seqnr);
						int in_rb = 0;
						/* Check if we have the packet */
						janus_rtp_packet *p = g_hash_table_lookup(retransmit_seqs, GUINT_TO_POINTER(seqnr));
						if(p == NULL) {
							JANUS_LOG(LOG_HUGE, "[%"SCNu64"]   >> >> Can't retransmit packet %u, we don't have it...\n", handle->handle_id, seqnr);
						} else {
							/* Should we retransmit this packet? */
							if((p->last_retransmit > 0) && (now-p->last_retransmit < MAX_NACK_IGNORE)) {
								JANUS_LOG(LOG_HUGE, "[%"SCNu64"]   >> >> Packet %u was retransmitted just %"SCNi64"ms ago, skipping\n", handle->handle_id, seqnr, now-p->last_retransmit);
								list = list->next;
								continue;
							}
							in_rb = 1;
							JANUS_LOG(LOG_HUGE, "[%"SCNu64"]   >> >> Scheduling %u for retransmission due to NACK\n", handle->handle_id, seqnr);
							p->last_retransmit = now;
							retransmits_cnt++;
							/* Enqueue it */
							janus_ice_queued_packet *pkt = g_malloc(sizeof(janus_ice_queued_packet));
							pkt->mindex = medium->mindex;
							pkt->data = g_malloc(p->length+SRTP_MAX_TAG_LEN);
							memcpy(pkt->data, p->data, p->length);
							pkt->length = p->length;
							pkt->type = video ? JANUS_ICE_PACKET_VIDEO : JANUS_ICE_PACKET_AUDIO;
							pkt->control = FALSE;
							pkt->retransmission = TRUE;
							pkt->added = janus_get_monotonic_time();
							/* What to send and how depends on whether we're doing RFC4588 or not */
							if(!video || !janus_flags_is_set(&handle->webrtc_flags, JANUS_HANDLE_WEBRTC_RFC4588_RTX)) {
								/* We're not: just clarify the packet was already encrypted before */
								pkt->encrypted = TRUE;
							} else {
								/* We are: overwrite the RTP header (which means we'll need a new SRTP encrypt) */
								janus_rtp_header *header = (janus_rtp_header *)pkt->data;
								header->type = medium->rtx_payload_type;
								header->ssrc = htonl(medium->ssrc_rtx);
								medium->rtx_seq_number++;
								header->seq_number = htons(medium->rtx_seq_number);
							}
							if(handle->queued_packets != NULL)
#if GLIB_CHECK_VERSION(2, 46, 0)
								g_async_queue_push_front(handle->queued_packets, pkt);
#else
								g_async_queue_push(handle->queued_packets, pkt);
#endif
						}
						if(rtcp_ctx != NULL && in_rb) {
							g_atomic_int_inc(&rtcp_ctx->nack_count);
						}
						list = list->next;
					}
					medium->retransmit_recent_cnt += retransmits_cnt;
					/* FIXME Remove the NACK compound packet, we've handled it */
					buflen = janus_rtcp_remove_nacks(buf, buflen);
					/* Update stats */
					medium->in_stats.info[vindex].nacks += nacks_count;
					/* Inform the plugin about the slow uplink in case it's needed */
					janus_slow_link_update(medium, handle, retransmits_cnt, video, 1, now);
					janus_mutex_unlock(&medium->mutex);
					g_slist_free(nacks);
					nacks = NULL;
				}
				if(medium->retransmit_recent_cnt &&
						now - medium->retransmit_log_ts > 5*G_USEC_PER_SEC) {
					JANUS_LOG(LOG_VERB, "[%"SCNu64"] Retransmitted %u packets due to NACK (%s stream #%d)\n",
						handle->handle_id, medium->retransmit_recent_cnt, video ? "video" : "audio", vindex);
					medium->retransmit_recent_cnt = 0;
					medium->retransmit_log_ts = now;
				}

				/* Fix packet data for RTCP SR and RTCP RR */
				janus_rtp_switching_context *rtp_ctx = &medium->rtp_ctx[vindex];
				uint32_t base_ts = rtp_ctx->base_ts;
				uint32_t base_ts_prev = rtp_ctx->base_ts_prev;
				uint32_t ssrc_peer = medium->ssrc_peer_orig[vindex];
				uint32_t ssrc_local = medium->ssrc;
				uint32_t ssrc_expected = rtp_ctx->last_ssrc;
				if (janus_rtcp_fix_report_data(buf, buflen, base_ts, base_ts_prev, ssrc_peer, ssrc_local, ssrc_expected, video) < 0) {
					/* Drop packet in case of parsing error or SSRC different from the one expected. */
					/* This might happen at the very beginning of the communication or early after */
					/* a re-negotation has been concluded. */
					return;
				}

				janus_plugin *plugin = (janus_plugin *)handle->app;
				if(plugin && plugin->incoming_rtcp && handle->app_handle &&
						!g_atomic_int_get(&handle->app_handle->stopped) &&
						!g_atomic_int_get(&handle->destroyed))
					plugin->incoming_rtcp(handle->app_handle, medium->mindex, video, buf, buflen);
			}
		}
		return;
	} else {
		JANUS_LOG(LOG_VERB, "[%"SCNu64"] Not RTP and not RTCP... may these be data channels?\n", handle->handle_id);
		janus_dtls_srtp_incoming_msg(pc->dtls, buf, len);
		/* Update stats (only overall data received) */
		if(len > 0) {
			pc->dtls_in_stats.info[0].packets++;
			pc->dtls_in_stats.info[0].bytes += len;
		}
		return;
	}
}

void janus_ice_incoming_data(janus_handle *handle, char *buffer, int length) {
	if(handle == NULL || buffer == NULL || length <= 0)
		return;
	janus_plugin *plugin = (janus_plugin *)handle->app;
	if(plugin && plugin->incoming_data && handle->app_handle &&
			!g_atomic_int_get(&handle->app_handle->stopped) &&
			!g_atomic_int_get(&handle->destroyed))
		plugin->incoming_data(handle->app_handle, buffer, length);
}


/* Helper: encoding local candidates to string/SDP */
static int janus_ice_candidate_to_string(janus_handle *handle, NiceCandidate *c, char *buffer, int buflen, gboolean log_candidate) {
	if(!handle || !handle->agent || !c || !buffer || buflen < 1)
		return -1;
	janus_handle_webrtc *pc = handle->pc;
	if(!pc)
		return -2;
	char *host_ip = NULL;
	if(nat_1_1_enabled) {
		/* A 1:1 NAT mapping was specified, overwrite all the host addresses with the public IP */
		host_ip = janus_get_public_ip();
		JANUS_LOG(LOG_VERB, "[%"SCNu64"] Public IP specified and 1:1 NAT mapping enabled (%s), using that as host address in the candidates\n", handle->handle_id, host_ip);
	}
	/* Encode the candidate to a string */
	gchar address[NICE_ADDRESS_STRING_LEN], base_address[NICE_ADDRESS_STRING_LEN];
	gint port = 0, base_port = 0;
	nice_address_to_string(&(c->addr), (gchar *)&address);
	port = nice_address_get_port(&(c->addr));
	nice_address_to_string(&(c->base_addr), (gchar *)&base_address);
	base_port = nice_address_get_port(&(c->base_addr));
	JANUS_LOG(LOG_VERB, "[%"SCNu64"]   Address:    %s:%d\n", handle->handle_id, address, port);
	JANUS_LOG(LOG_VERB, "[%"SCNu64"]   Priority:   %d\n", handle->handle_id, c->priority);
	JANUS_LOG(LOG_VERB, "[%"SCNu64"]   Foundation: %s\n", handle->handle_id, c->foundation);
	/* Start */
	if(c->type == NICE_CANDIDATE_TYPE_HOST) {
		/* 'host' candidate */
		if(c->transport == NICE_CANDIDATE_TRANSPORT_UDP) {
			g_snprintf(buffer, buflen,
				"%s %d %s %d %s %d typ host",
					c->foundation, c->component_id,
					"udp", c->priority,
					host_ip ? host_ip : address, port);
		} else {
			if(!janus_ice_tcp_enabled) {
				/* ICE-TCP support disabled */
				JANUS_LOG(LOG_VERB, "[%"SCNu64"] Skipping host TCP candidate, ICE-TCP support disabled...\n", handle->handle_id);
				return -4;
			}
#ifndef HAVE_LIBNICE_TCP
			/* TCP candidates are only supported since libnice 0.1.8 */
			JANUS_LOG(LOG_VERB, "[%"SCNu64"] Skipping host TCP candidate, the libnice version doesn't support it...\n", handle->handle_id);
			return -4;
#else
			const char *type = NULL;
			switch(c->transport) {
				case NICE_CANDIDATE_TRANSPORT_TCP_ACTIVE:
					type = "active";
					break;
				case NICE_CANDIDATE_TRANSPORT_TCP_PASSIVE:
					type = "passive";
					break;
				case NICE_CANDIDATE_TRANSPORT_TCP_SO:
					type = "so";
					break;
				default:
					break;
			}
			if(type == NULL) {
				/* FIXME Unsupported transport */
				JANUS_LOG(LOG_WARN, "[%"SCNu64"] Unsupported transport, skipping non-UDP/TCP host candidate...\n", handle->handle_id);
				return -5;
			}
			g_snprintf(buffer, buflen,
				"%s %d %s %d %s %d typ host tcptype %s",
					c->foundation, c->component_id,
					"tcp", c->priority,
					host_ip ? host_ip : address, port, type);
#endif
		}
	} else if(c->type == NICE_CANDIDATE_TYPE_SERVER_REFLEXIVE ||
			c->type == NICE_CANDIDATE_TYPE_PEER_REFLEXIVE ||
			c->type == NICE_CANDIDATE_TYPE_RELAYED) {
		/* 'srflx', 'prflx', or 'relay' candidate: what is this, exactly? */
		const char *ltype = NULL;
		switch(c->type) {
			case NICE_CANDIDATE_TYPE_SERVER_REFLEXIVE:
				ltype = "srflx";
				break;
			case NICE_CANDIDATE_TYPE_PEER_REFLEXIVE:
				ltype = "prflx";
				break;
			case NICE_CANDIDATE_TYPE_RELAYED:
				ltype = "relay";
				break;
			default:
				break;
		}
		if(ltype == NULL)
			return -5;
		if(c->transport == NICE_CANDIDATE_TRANSPORT_UDP) {
			nice_address_to_string(&(c->base_addr), (gchar *)&base_address);
			gint base_port = nice_address_get_port(&(c->base_addr));
			g_snprintf(buffer, buflen,
				"%s %d %s %d %s %d typ %s raddr %s rport %d",
					c->foundation, c->component_id,
					"udp", c->priority,
					address, port, ltype,
					base_address, base_port);
		} else {
			if(!janus_ice_tcp_enabled) {
				/* ICE-TCP support disabled */
				JANUS_LOG(LOG_VERB, "[%"SCNu64"] Skipping srflx TCP candidate, ICE-TCP support disabled...\n", handle->handle_id);
				return -4;
			}
#ifndef HAVE_LIBNICE_TCP
			/* TCP candidates are only supported since libnice 0.1.8 */
			JANUS_LOG(LOG_VERB, "[%"SCNu64"] Skipping srflx TCP candidate, the libnice version doesn't support it...\n", handle->handle_id);
			return -4;
#else
			const char *type = NULL;
			switch(c->transport) {
				case NICE_CANDIDATE_TRANSPORT_TCP_ACTIVE:
					type = "active";
					break;
				case NICE_CANDIDATE_TRANSPORT_TCP_PASSIVE:
					type = "passive";
					break;
				case NICE_CANDIDATE_TRANSPORT_TCP_SO:
					type = "so";
					break;
				default:
					break;
			}
			if(type == NULL) {
				/* FIXME Unsupported transport */
				JANUS_LOG(LOG_WARN, "[%"SCNu64"] Unsupported transport, skipping non-UDP/TCP srflx candidate...\n", handle->handle_id);
				return -5;
			} else {
				g_snprintf(buffer, buflen,
					"%s %d %s %d %s %d typ %s raddr %s rport %d tcptype %s",
						c->foundation, c->component_id,
						"tcp", c->priority,
						address, port, ltype,
						base_address, base_port, type);
			}
#endif
		}
	}
	JANUS_LOG(LOG_VERB, "[%"SCNu64"]     %s\n", handle->handle_id, buffer);
	if(log_candidate) {
		/* Save for the summary, in case we need it */
		pc->local_candidates = g_slist_append(pc->local_candidates, g_strdup(buffer));
		/* Notify event handlers */
		if(janus_events_is_enabled()) {
			janus_session *session = (janus_session *)handle->session;
			json_t *info = json_object();
			json_object_set_new(info, "local-candidate", json_string(buffer));
			json_object_set_new(info, "stream_id", json_integer(pc->stream_id));
			json_object_set_new(info, "component_id", json_integer(pc->component_id));
			janus_events_notify_handlers(JANUS_EVENT_TYPE_WEBRTC, session->session_id, handle->handle_id, handle->opaque_id, info);
		}
	}
	return 0;
}

void janus_handle_candidates_to_sdp(janus_handle *handle, janus_sdp_mline *mline, guint stream_id, guint component_id) {
	if(!handle || !handle->agent || !mline)
		return;
	janus_handle_webrtc *pc = handle->pc;
	if(!pc || pc->stream_id != stream_id) {
		JANUS_LOG(LOG_ERR, "[%"SCNu64"]     No stream %d??\n", handle->handle_id, stream_id);
		return;
	}
	NiceAgent *agent = handle->agent;
	/* Iterate on all */
	gchar buffer[200];
	GSList *candidates, *i;
	candidates = nice_agent_get_local_candidates (agent, stream_id, component_id);
	JANUS_LOG(LOG_VERB, "[%"SCNu64"] We have %d candidates for Stream #%d, Component #%d\n", handle->handle_id, g_slist_length(candidates), stream_id, component_id);
	gboolean log_candidates = (pc->local_candidates == NULL);
	for(i = candidates; i; i = i->next) {
		NiceCandidate *c = (NiceCandidate *) i->data;
		if(janus_ice_candidate_to_string(handle, c, buffer, sizeof(buffer), log_candidates) == 0) {
			/* Candidate encoded, add to the SDP (but only if it's not a 'prflx') */
			if(c->type == NICE_CANDIDATE_TYPE_PEER_REFLEXIVE) {
				JANUS_LOG(LOG_VERB, "[%"SCNu64"] Skipping prflx candidate...\n", handle->handle_id);
			} else {
				janus_sdp_attribute *a = janus_sdp_attribute_create("candidate", "%s", buffer);
				mline->attributes = g_list_append(mline->attributes, a);
			}
		}
		nice_candidate_free(c);
	}
	/* Done */
	g_slist_free(candidates);
}

void janus_handle_setup_remote_candidates(janus_handle *handle, guint stream_id, guint component_id) {
	if(!handle || !handle->agent)
		return;
	janus_handle_webrtc *pc = handle->pc;
	if(!pc || pc->stream_id != stream_id) {
		JANUS_LOG(LOG_ERR, "[%"SCNu64"] No such stream %d: cannot setup remote candidates for component %d\n", handle->handle_id, stream_id, component_id);
		return;
	}
	if(pc->process_started) {
		JANUS_LOG(LOG_VERB, "[%"SCNu64"] Component %d in stream %d has already been set up\n", handle->handle_id, component_id, stream_id);
		return;
	}
	if(!pc->candidates || !pc->candidates->data) {
		if(!janus_flags_is_set(&handle->webrtc_flags, JANUS_HANDLE_WEBRTC_TRICKLE)
				|| janus_flags_is_set(&handle->webrtc_flags, JANUS_HANDLE_WEBRTC_ALL_TRICKLES)) {
			JANUS_LOG(LOG_ERR, "[%"SCNu64"] No remote candidates for component %d in stream %d: was the remote SDP parsed?\n", handle->handle_id, component_id, stream_id);
		}
		return;
	}
	JANUS_LOG(LOG_VERB, "[%"SCNu64"] ## Setting remote candidates: stream %d, component %d (%u in the list)\n",
		handle->handle_id, stream_id, component_id, g_slist_length(pc->candidates));
	/* Add all candidates */
	NiceCandidate *c = NULL;
	GSList *gsc = pc->candidates;
	gchar *rufrag = NULL, *rpwd = NULL;
	while(gsc) {
		c = (NiceCandidate *) gsc->data;
		JANUS_LOG(LOG_VERB, "[%"SCNu64"] >> Remote Stream #%d, Component #%d\n", handle->handle_id, c->stream_id, c->component_id);
		if(c->username && !rufrag)
			rufrag = c->username;
		if(c->password && !rpwd)
			rpwd = c->password;
		gchar address[NICE_ADDRESS_STRING_LEN];
		nice_address_to_string(&(c->addr), (gchar *)&address);
		gint port = nice_address_get_port(&(c->addr));
		JANUS_LOG(LOG_VERB, "[%"SCNu64"]   Address:    %s:%d\n", handle->handle_id, address, port);
		JANUS_LOG(LOG_VERB, "[%"SCNu64"]   Priority:   %d\n", handle->handle_id, c->priority);
		JANUS_LOG(LOG_VERB, "[%"SCNu64"]   Foundation: %s\n", handle->handle_id, c->foundation);
		JANUS_LOG(LOG_VERB, "[%"SCNu64"]   Username:   %s\n", handle->handle_id, c->username);
		JANUS_LOG(LOG_VERB, "[%"SCNu64"]   Password:   %s\n", handle->handle_id, c->password);
		gsc = gsc->next;
	}
	if(rufrag && rpwd) {
		JANUS_LOG(LOG_VERB, "[%"SCNu64"]  Setting remote credentials...\n", handle->handle_id);
		if(!nice_agent_set_remote_credentials(handle->agent, stream_id, rufrag, rpwd)) {
			JANUS_LOG(LOG_ERR, "[%"SCNu64"]  failed to set remote credentials!\n", handle->handle_id);
		}
	}
	guint added = nice_agent_set_remote_candidates(handle->agent, stream_id, component_id, pc->candidates);
	if(added < g_slist_length(pc->candidates)) {
		JANUS_LOG(LOG_ERR, "[%"SCNu64"] Failed to set remote candidates :-( (added %u, expected %u)\n",
			handle->handle_id, added, g_slist_length(pc->candidates));
	} else {
		JANUS_LOG(LOG_VERB, "[%"SCNu64"] Remote candidates set!\n", handle->handle_id);
		pc->process_started = TRUE;
	}
}

int janus_handle_setup_local(janus_handle *handle, gboolean offer, gboolean trickle) {
	if(!handle)
		return -1;
	if(janus_flags_is_set(&handle->webrtc_flags, JANUS_HANDLE_WEBRTC_HAS_AGENT)) {
		JANUS_LOG(LOG_WARN, "[%"SCNu64"] Agent already exists?\n", handle->handle_id);
		return -2;
	}
	JANUS_LOG(LOG_VERB, "[%"SCNu64"] Setting ICE locally: got %s)\n",
		handle->handle_id, offer ? "OFFER" : "ANSWER");
	janus_flags_set(&handle->webrtc_flags, JANUS_HANDLE_WEBRTC_HAS_AGENT);
	janus_flags_clear(&handle->webrtc_flags, JANUS_HANDLE_WEBRTC_START);
	janus_flags_clear(&handle->webrtc_flags, JANUS_HANDLE_WEBRTC_READY);
	janus_flags_clear(&handle->webrtc_flags, JANUS_HANDLE_WEBRTC_STOP);
	janus_flags_clear(&handle->webrtc_flags, JANUS_HANDLE_WEBRTC_ALERT);
	janus_flags_clear(&handle->webrtc_flags, JANUS_HANDLE_WEBRTC_CLEANING);
	janus_flags_clear(&handle->webrtc_flags, JANUS_HANDLE_WEBRTC_ICE_RESTART);
	janus_flags_clear(&handle->webrtc_flags, JANUS_HANDLE_WEBRTC_RESEND_TRICKLES);

	/* Note: in case this is not an OFFER, we don't know whether ICE trickling is supported on the other side or not yet */
	if(offer && trickle) {
		janus_flags_set(&handle->webrtc_flags, JANUS_HANDLE_WEBRTC_TRICKLE);
	} else {
		janus_flags_clear(&handle->webrtc_flags, JANUS_HANDLE_WEBRTC_TRICKLE);
	}
	janus_flags_clear(&handle->webrtc_flags, JANUS_HANDLE_WEBRTC_ALL_TRICKLES);
	janus_flags_clear(&handle->webrtc_flags, JANUS_HANDLE_WEBRTC_TRICKLE_SYNCED);

	/* Note: NICE_COMPATIBILITY_RFC5245 is only available in more recent versions of libnice */
	handle->controlling = janus_ice_lite_enabled ? FALSE : !offer;
	JANUS_LOG(LOG_INFO, "[%"SCNu64"] Creating ICE agent (ICE %s mode, %s)\n", handle->handle_id,
		janus_ice_lite_enabled ? "Lite" : "Full", handle->controlling ? "controlling" : "controlled");
	handle->agent = g_object_new(NICE_TYPE_AGENT,
		"compatibility", NICE_COMPATIBILITY_DRAFT19,
		"main-context", handle->mainctx,
		"reliable", FALSE,
		"full-mode", janus_ice_lite_enabled ? FALSE : TRUE,
#ifdef HAVE_LIBNICE_TCP
		"ice-udp", TRUE,
		"ice-tcp", janus_ice_tcp_enabled ? TRUE : FALSE,
#endif
		NULL);
	handle->agent_created = janus_get_monotonic_time();
	handle->srtp_errors_count = 0;
	handle->last_srtp_error = 0;
	/* Any STUN server to use? */
	if(janus_stun_server != NULL && janus_stun_port > 0) {
		g_object_set(G_OBJECT(handle->agent),
			"stun-server", janus_stun_server,
			"stun-server-port", janus_stun_port,
			NULL);
	}
	/* Any dynamic TURN credentials to retrieve via REST API? */
	gboolean have_turnrest_credentials = FALSE;
#ifdef HAVE_TURNRESTAPI
	janus_turnrest_response *turnrest_credentials = janus_turnrest_request();
	if(turnrest_credentials != NULL) {
		have_turnrest_credentials = TRUE;
		JANUS_LOG(LOG_VERB, "[%"SCNu64"] Got credentials from the TURN REST API backend!\n", handle->handle_id);
		JANUS_LOG(LOG_HUGE, "  -- Username: %s\n", turnrest_credentials->username);
		JANUS_LOG(LOG_HUGE, "  -- Password: %s\n", turnrest_credentials->password);
		JANUS_LOG(LOG_HUGE, "  -- TTL:      %"SCNu32"\n", turnrest_credentials->ttl);
		JANUS_LOG(LOG_HUGE, "  -- Servers:  %d\n", g_list_length(turnrest_credentials->servers));
		GList *server = turnrest_credentials->servers;
		while(server != NULL) {
			janus_turnrest_instance *instance = (janus_turnrest_instance *)server->data;
			JANUS_LOG(LOG_HUGE, "  -- -- URI: %s:%"SCNu16" (%d)\n", instance->server, instance->port, instance->transport);
			server = server->next;
		}
	}
#endif
	g_object_set(G_OBJECT(handle->agent), "upnp", FALSE, NULL);
	g_object_set(G_OBJECT(handle->agent), "controlling-mode", handle->controlling, NULL);
	g_signal_connect (G_OBJECT (handle->agent), "candidate-gathering-done",
		G_CALLBACK (janus_ice_cb_candidate_gathering_done), handle);
	g_signal_connect (G_OBJECT (handle->agent), "component-state-changed",
		G_CALLBACK (janus_ice_cb_component_state_changed), handle);
#ifndef HAVE_LIBNICE_TCP
	g_signal_connect (G_OBJECT (handle->agent), "new-selected-pair",
#else
	g_signal_connect (G_OBJECT (handle->agent), "new-selected-pair-full",
#endif
		G_CALLBACK (janus_ice_cb_new_selected_pair), handle);
	if(janus_full_trickle_enabled) {
#ifndef HAVE_LIBNICE_TCP
		g_signal_connect (G_OBJECT (handle->agent), "new-candidate",
#else
		g_signal_connect (G_OBJECT (handle->agent), "new-candidate-full",
#endif
			G_CALLBACK (janus_ice_cb_new_local_candidate), handle);
	}
#ifndef HAVE_LIBNICE_TCP
	g_signal_connect (G_OBJECT (handle->agent), "new-remote-candidate",
#else
	g_signal_connect (G_OBJECT (handle->agent), "new-remote-candidate-full",
#endif
		G_CALLBACK (janus_ice_cb_new_remote_candidate), handle);

	/* Add all local addresses, except those in the ignore list */
	struct ifaddrs *ifaddr, *ifa;
	int family, s, n;
	char host[NI_MAXHOST];
	if(getifaddrs(&ifaddr) == -1) {
		JANUS_LOG(LOG_ERR, "[%"SCNu64"] Error getting list of interfaces...", handle->handle_id);
	} else {
		for(ifa = ifaddr, n = 0; ifa != NULL; ifa = ifa->ifa_next, n++) {
			if(ifa->ifa_addr == NULL)
				continue;
			/* Skip interfaces which are not up and running */
			if(!((ifa->ifa_flags & IFF_UP) && (ifa->ifa_flags & IFF_RUNNING)))
				continue;
			/* Skip loopback interfaces */
			if(ifa->ifa_flags & IFF_LOOPBACK)
				continue;
			family = ifa->ifa_addr->sa_family;
			if(family != AF_INET && family != AF_INET6)
				continue;
			/* We only add IPv6 addresses if support for them has been explicitly enabled (still WIP, mostly) */
			if(family == AF_INET6 && !janus_ipv6_enabled)
				continue;
			/* Check the interface name first, we can ignore that as well: enforce list would be checked later */
			if(janus_ice_enforce_list == NULL && ifa->ifa_name != NULL && janus_ice_is_ignored(ifa->ifa_name))
				continue;
			s = getnameinfo(ifa->ifa_addr,
					(family == AF_INET) ? sizeof(struct sockaddr_in) : sizeof(struct sockaddr_in6),
					host, NI_MAXHOST, NULL, 0, NI_NUMERICHOST);
			if(s != 0) {
				JANUS_LOG(LOG_ERR, "[%"SCNu64"] getnameinfo() failed: %s\n", handle->handle_id, gai_strerror(s));
				continue;
			}
			/* Skip 0.0.0.0, :: and local scoped addresses  */
			if(!strcmp(host, "0.0.0.0") || !strcmp(host, "::") || !strncmp(host, "fe80:", 5))
				continue;
			/* Check if this IP address is in the ignore/enforce list, now: the enforce list has the precedence */
			if(janus_ice_enforce_list != NULL) {
				if(ifa->ifa_name != NULL && !janus_ice_is_enforced(ifa->ifa_name) && !janus_ice_is_enforced(host))
					continue;
			} else {
				if(janus_ice_is_ignored(host))
					continue;
			}
			/* Ok, add interface to the ICE agent */
			JANUS_LOG(LOG_VERB, "[%"SCNu64"] Adding %s to the addresses to gather candidates for\n", handle->handle_id, host);
			NiceAddress addr_local;
			nice_address_init (&addr_local);
			if(!nice_address_set_from_string (&addr_local, host)) {
				JANUS_LOG(LOG_WARN, "[%"SCNu64"] Skipping invalid address %s\n", handle->handle_id, host);
				continue;
			}
			nice_agent_add_local_address (handle->agent, &addr_local);
		}
		freeifaddrs(ifaddr);
	}

	handle->cdone = 0;
	handle->stream_id = 0;
	/* Now create an ICE stream for all the media we'll handle */
	handle->stream_id = nice_agent_add_stream(handle->agent, 1);
	janus_handle_webrtc *pc = g_malloc0(sizeof(janus_handle_webrtc));
	janus_refcount_init(&pc->ref, janus_handle_webrtc_free);
	janus_refcount_increase(&handle->ref);
	pc->stream_id = handle->stream_id;
	pc->handle = handle;
	/* FIXME By default, if we're being called we're DTLS clients, but this may be changed by ICE... */
	pc->dtls_role = offer ? JANUS_DTLS_ROLE_CLIENT : JANUS_DTLS_ROLE_ACTPASS;
	janus_mutex_init(&pc->mutex);
	if(!have_turnrest_credentials) {
		/* No TURN REST API server and credentials, any static ones? */
		if(janus_turn_server != NULL) {
			/* We need relay candidates as well */
			gboolean ok = nice_agent_set_relay_info(handle->agent, handle->stream_id, 1,
				janus_turn_server, janus_turn_port, janus_turn_user, janus_turn_pwd, janus_turn_type);
			if(!ok) {
				JANUS_LOG(LOG_WARN, "Could not set TURN server, is the address correct? (%s:%"SCNu16")\n",
					janus_turn_server, janus_turn_port);
			}
		}
#ifdef HAVE_TURNRESTAPI
	} else {
		/* We need relay candidates as well: add all those we got */
		GList *server = turnrest_credentials->servers;
		while(server != NULL) {
			janus_turnrest_instance *instance = (janus_turnrest_instance *)server->data;
			gboolean ok = nice_agent_set_relay_info(handle->agent, handle->stream_id, 1,
				instance->server, instance->port,
				turnrest_credentials->username, turnrest_credentials->password,
				instance->transport);
			if(!ok) {
				JANUS_LOG(LOG_WARN, "Could not set TURN server, is the address correct? (%s:%"SCNu16")\n",
					instance->server, instance->port);
			}
			server = server->next;
		}
#endif
	}
	handle->pc = pc;
#ifdef HAVE_PORTRANGE
	/* FIXME: libnice supports this since 0.1.0, but the 0.1.3 on Fedora fails with an undefined reference! */
	nice_agent_set_port_range(handle->agent, handle->stream_id, 1, rtp_range_min, rtp_range_max);
#endif
	nice_agent_gather_candidates(handle->agent, handle->stream_id);
	nice_agent_attach_recv(handle->agent, handle->stream_id, 1, g_main_loop_get_context(handle->mainloop),
		janus_ice_cb_nice_recv, pc);
#ifdef HAVE_TURNRESTAPI
	if(turnrest_credentials != NULL) {
		janus_turnrest_response_destroy(turnrest_credentials);
		turnrest_credentials = NULL;
	}
#endif
	/* Create DTLS-SRTP context, at last */
	pc->dtls = janus_dtls_srtp_create(pc, pc->dtls_role);
	if(!pc->dtls) {
		/* FIXME We should clear some resources... */
		JANUS_LOG(LOG_ERR, "[%"SCNu64"] Error creating DTLS-SRTP stack...\n", handle->handle_id);
		janus_flags_clear(&handle->webrtc_flags, JANUS_HANDLE_WEBRTC_HAS_AGENT);
		janus_refcount_decrease(&handle->ref);
		return -1;
	}
	janus_refcount_increase(&pc->dtls->ref);
	/* Create the media instances we need */
	pc->media = g_hash_table_new_full(NULL, NULL, NULL, (GDestroyNotify)janus_handle_webrtc_medium_destroy);
	pc->media_byssrc = g_hash_table_new_full(NULL, NULL, NULL, (GDestroyNotify)janus_handle_webrtc_medium_dereference);
	pc->media_bytype = g_hash_table_new_full(NULL, NULL, NULL, (GDestroyNotify)janus_handle_webrtc_medium_dereference);
	return 0;
}

void janus_handle_ice_restart(janus_handle *handle) {
	if(!handle || !handle->agent || !handle->pc)
		return;
	/* Restart ICE */
	if(nice_agent_restart(handle->agent) == FALSE) {
		JANUS_LOG(LOG_WARN, "[%"SCNu64"] ICE restart failed...\n", handle->handle_id);
	}
	janus_flags_clear(&handle->webrtc_flags, JANUS_HANDLE_WEBRTC_ICE_RESTART);
}

void janus_handle_resend_trickles(janus_handle *handle) {
	if(!handle || !handle->agent)
		return;
	janus_flags_clear(&handle->webrtc_flags, JANUS_HANDLE_WEBRTC_RESEND_TRICKLES);
	janus_handle_webrtc *pc = handle->pc;
	if(!pc)
		return;
	NiceAgent *agent = handle->agent;
	/* Iterate on all existing local candidates */
	gchar buffer[200];
	GSList *candidates, *i;
	candidates = nice_agent_get_local_candidates (agent, pc->stream_id, pc->component_id);
	JANUS_LOG(LOG_VERB, "[%"SCNu64"] We have %d candidates for Stream #%d, Component #%d\n",
		handle->handle_id, g_slist_length(candidates), pc->stream_id, pc->component_id);
	for(i = candidates; i; i = i->next) {
		NiceCandidate *c = (NiceCandidate *) i->data;
		if(c->type == NICE_CANDIDATE_TYPE_PEER_REFLEXIVE)
			continue;
		if(janus_ice_candidate_to_string(handle, c, buffer, sizeof(buffer), FALSE) == 0) {
			/* Candidate encoded, send a "trickle" event to the browser */
			janus_ice_notify_trickle(handle, buffer);
		}
		nice_candidate_free(c);
	}
	/* Send a "completed" trickle at the end */
	janus_ice_notify_trickle(handle, NULL);
}

static gint rtcp_transport_wide_cc_stats_comparator(gconstpointer item1, gconstpointer item2) {
	return ((rtcp_transport_wide_cc_stats*)item1)->transport_seq_num - ((rtcp_transport_wide_cc_stats*)item2)->transport_seq_num;
}
static gboolean janus_ice_outgoing_transport_wide_cc_feedback(gpointer user_data) {
	janus_handle *handle = (janus_handle *)user_data;
	janus_handle_webrtc *pc = handle->pc;
	janus_handle_webrtc_medium *medium = pc ? g_hash_table_lookup(pc->media_bytype, GINT_TO_POINTER(JANUS_MEDIA_VIDEO)) : NULL;
	if(pc && pc->do_transport_wide_cc && medium) {
		/* Create a transport wide feedback message */
		size_t size = 1300;
		char rtcpbuf[1300];
		/* Order packet list */
		pc->transport_wide_received_seq_nums = g_slist_sort(pc->transport_wide_received_seq_nums,
			rtcp_transport_wide_cc_stats_comparator);
		/* Create full stats queue */
		GQueue *packets = g_queue_new();
		/* For all packets */
		GSList *it = NULL;
		for(it = pc->transport_wide_received_seq_nums; it; it = it->next) {
			/* Get stat */
			janus_rtcp_transport_wide_cc_stats *stats = (janus_rtcp_transport_wide_cc_stats *)it->data;
			/* Get transport seq */
			guint32 transport_seq_num = stats->transport_seq_num;
			/* Check if it is an out of order  */
			if(transport_seq_num < pc->transport_wide_cc_last_feedback_seq_num) {
				/* Skip, it was already reported as lost */
				g_free(stats);
				continue;
			}
			/* If not first */
			if(pc->transport_wide_cc_last_feedback_seq_num) {
				/* For each lost */
				guint32 i = 0;
				for(i = pc->transport_wide_cc_last_feedback_seq_num+1; i<transport_seq_num; ++i) {
					/* Create new stat */
					janus_rtcp_transport_wide_cc_stats *missing = g_malloc(sizeof(janus_rtcp_transport_wide_cc_stats));
					/* Add missing packet */
					missing->transport_seq_num = i;
					missing->timestamp = 0;
					/* Add it */
					g_queue_push_tail(packets, missing);
				}
			}
			/* Store last */
			pc->transport_wide_cc_last_feedback_seq_num = transport_seq_num;
			/* Add this one */
			g_queue_push_tail(packets, stats);
		}
		/* Free and reset stats list */
		g_slist_free(pc->transport_wide_received_seq_nums);
		pc->transport_wide_received_seq_nums = NULL;
		/* Create and enqueue RTCP packets */
		guint packets_len = 0;
		while((packets_len = g_queue_get_length(packets)) > 0) {
			GQueue *packets_to_process;
			/* If we have more than 400 packets to acknowledge, let's send more than one message */
			if(packets_len > 400) {
				/* Split the queue into two */
				GList *new_head = g_queue_peek_nth_link(packets, 400);
				GList *new_tail = new_head->prev;
				new_head->prev = NULL;
				new_tail->next = NULL;
				packets_to_process = g_queue_new();
				packets_to_process->head = packets->head;
				packets_to_process->tail = new_tail;
				packets_to_process->length = 400;
				packets->head = new_head;
				/* packets->tail is unchanged */
				packets->length = packets_len - 400;
			} else {
				packets_to_process = packets;
			}
			/* Get feedback packet count and increase it for next one */
			guint8 feedback_packet_count = pc->transport_wide_cc_feedback_count++;
			/* Create RTCP packet */
			int len = janus_rtcp_transport_wide_cc_feedback(rtcpbuf, size,
				medium->ssrc, medium->ssrc_peer[0], feedback_packet_count, packets_to_process);
			/* Enqueue it, we'll send it later */
			janus_ice_relay_rtcp_internal(handle, medium->mindex, TRUE, rtcpbuf, len, FALSE);
			if(packets_to_process != packets) {
				g_queue_free(packets_to_process);
			}
		}
		/* Free mem */
		g_queue_free(packets);
	}
	return G_SOURCE_CONTINUE;
}

static gboolean janus_ice_outgoing_rtcp_handle(gpointer user_data) {
<<<<<<< HEAD
	janus_handle *handle = (janus_handle *)user_data;
	janus_handle_webrtc *pc = handle->pc;
	/* Iterate on all media */
	janus_handle_webrtc_medium *medium = NULL;
	uint mi=0;
	for(mi=0; mi<g_hash_table_size(pc->media); mi++) {
		medium = g_hash_table_lookup(pc->media, GUINT_TO_POINTER(mi));
		if(!medium)
			continue;
		if(medium->out_stats.info[0].packets > 0) {
			/* Create a SR/SDES compound */
			int srlen = 28;
			int sdeslen = 24;
			char rtcpbuf[srlen+sdeslen];
			memset(rtcpbuf, 0, sizeof(rtcpbuf));
			rtcp_sr *sr = (rtcp_sr *)&rtcpbuf;
			sr->header.version = 2;
			sr->header.type = RTCP_SR;
			sr->header.rc = 0;
			sr->header.length = htons((srlen/4)-1);
			sr->ssrc = htonl(medium->ssrc);
			struct timeval tv;
			gettimeofday(&tv, NULL);
			uint32_t s = tv.tv_sec + 2208988800u;
			uint32_t u = tv.tv_usec;
			uint32_t f = (u << 12) + (u << 8) - ((u * 3650) >> 6);
			sr->si.ntp_ts_msw = htonl(s);
			sr->si.ntp_ts_lsw = htonl(f);
			/* Compute an RTP timestamp coherent with the NTP one */
			rtcp_context *rtcp_ctx = medium->rtcp_ctx[0];
			if(rtcp_ctx == NULL) {
				sr->si.rtp_ts = htonl(medium->last_ts);	/* FIXME */
			} else {
				int64_t ntp = tv.tv_sec*G_USEC_PER_SEC + tv.tv_usec;
				uint32_t rtp_ts = ((ntp - medium->first_ntp_ts[0])*(rtcp_ctx->tb))/1000000 + medium->first_rtp_ts[0];
				sr->si.rtp_ts = htonl(rtp_ts);
			}
			sr->si.s_packets = htonl(medium->out_stats.info[0].packets);
			sr->si.s_octets = htonl(medium->out_stats.info[0].bytes);
			rtcp_sdes *sdes = (rtcp_sdes *)&rtcpbuf[28];
			janus_rtcp_sdes_cname((char *)sdes, sdeslen,
				medium->type == JANUS_MEDIA_VIDEO ? "janusvideo" : "janusaudio", 10);
			sdes->chunk.ssrc = htonl(medium->ssrc);
			/* Enqueue it, we'll send it later */
			janus_ice_relay_rtcp_internal(handle, medium->mindex, medium->type == JANUS_MEDIA_VIDEO, rtcpbuf, srlen+sdeslen, FALSE);
		}
		if(medium->recv) {
			/* Create a RR too (for each SSRC, if we're simulcasting) */
			int vindex=0;
			for(vindex=0; vindex<3; vindex++) {
				if(medium->rtcp_ctx[vindex] && medium->rtcp_ctx[vindex]->rtp_recvd) {
					/* Create a RR */
					int rrlen = 32;
					char rtcpbuf[32];
					memset(rtcpbuf, 0, sizeof(rtcpbuf));
					rtcp_rr *rr = (rtcp_rr *)&rtcpbuf;
					rr->header.version = 2;
					rr->header.type = RTCP_RR;
					rr->header.rc = 1;
					rr->header.length = htons((rrlen/4)-1);
					rr->ssrc = htonl(medium->ssrc);
					janus_rtcp_report_block(medium->rtcp_ctx[vindex], &rr->rb[0]);
					rr->rb[0].ssrc = htonl(medium->ssrc_peer[vindex]);
					/* Enqueue it, we'll send it later */
					janus_ice_relay_rtcp_internal(handle, medium->mindex, medium->type == JANUS_MEDIA_VIDEO, rtcpbuf, 32, FALSE);
				}
=======
	janus_ice_handle *handle = (janus_ice_handle *)user_data;
	janus_ice_stream *stream = handle->stream;
	/* Audio */
	if(stream && stream->component && stream->component->out_stats.audio.packets > 0) {
		/* Create a SR/SDES compound */
		int srlen = 28;
		int sdeslen = 24;
		char rtcpbuf[srlen+sdeslen];
		memset(rtcpbuf, 0, sizeof(rtcpbuf));
		rtcp_sr *sr = (rtcp_sr *)&rtcpbuf;
		sr->header.version = 2;
		sr->header.type = RTCP_SR;
		sr->header.rc = 0;
		sr->header.length = htons((srlen/4)-1);
		sr->ssrc = htonl(stream->audio_ssrc);
		struct timeval tv;
		gettimeofday(&tv, NULL);
		uint32_t s = tv.tv_sec + 2208988800u;
		uint32_t u = tv.tv_usec;
		uint32_t f = (u << 12) + (u << 8) - ((u * 3650) >> 6);
		sr->si.ntp_ts_msw = htonl(s);
		sr->si.ntp_ts_lsw = htonl(f);
		/* Compute an RTP timestamp coherent with the NTP one */
		rtcp_context *rtcp_ctx = stream->audio_rtcp_ctx;
		if(rtcp_ctx == NULL) {
			sr->si.rtp_ts = htonl(stream->audio_last_ts);	/* FIXME */
		} else {
			int64_t ntp = tv.tv_sec*G_USEC_PER_SEC + tv.tv_usec;
			uint32_t rtp_ts = ((ntp-stream->audio_first_ntp_ts)*(rtcp_ctx->tb))/1000000 + stream->audio_first_rtp_ts;
			sr->si.rtp_ts = htonl(rtp_ts);
		}
		sr->si.s_packets = htonl(stream->component->out_stats.audio.packets);
		sr->si.s_octets = htonl(stream->component->out_stats.audio.bytes);
		rtcp_sdes *sdes = (rtcp_sdes *)&rtcpbuf[28];
		janus_rtcp_sdes_cname((char *)sdes, sdeslen, "janus", 5);
		sdes->chunk.ssrc = htonl(stream->audio_ssrc);
		/* Enqueue it, we'll send it later */
		janus_ice_relay_rtcp_internal(handle, 0, rtcpbuf, srlen+sdeslen, FALSE);
	}
	if(stream && stream->audio_recv) {
		/* Create a RR too */
		int rrlen = 32;
		char rtcpbuf[32];
		memset(rtcpbuf, 0, sizeof(rtcpbuf));
		rtcp_rr *rr = (rtcp_rr *)&rtcpbuf;
		rr->header.version = 2;
		rr->header.type = RTCP_RR;
		rr->header.rc = 1;
		rr->header.length = htons((rrlen/4)-1);
		rr->ssrc = htonl(stream->audio_ssrc);
		janus_rtcp_report_block(stream->audio_rtcp_ctx, &rr->rb[0]);
		rr->rb[0].ssrc = htonl(stream->audio_ssrc_peer);
		/* Enqueue it, we'll send it later */
		janus_ice_relay_rtcp_internal(handle, 0, rtcpbuf, 32, FALSE);
	}
	/* Now do the same for video */
	if(stream && stream->component && stream->component->out_stats.video[0].packets > 0) {
		/* Create a SR/SDES compound */
		int srlen = 28;
		int sdeslen = 24;
		char rtcpbuf[srlen+sdeslen];
		memset(rtcpbuf, 0, sizeof(rtcpbuf));
		rtcp_sr *sr = (rtcp_sr *)&rtcpbuf;
		sr->header.version = 2;
		sr->header.type = RTCP_SR;
		sr->header.rc = 0;
		sr->header.length = htons((srlen/4)-1);
		sr->ssrc = htonl(stream->video_ssrc);
		struct timeval tv;
		gettimeofday(&tv, NULL);
		uint32_t s = tv.tv_sec + 2208988800u;
		uint32_t u = tv.tv_usec;
		uint32_t f = (u << 12) + (u << 8) - ((u * 3650) >> 6);
		sr->si.ntp_ts_msw = htonl(s);
		sr->si.ntp_ts_lsw = htonl(f);
		/* Compute an RTP timestamp coherent with the NTP one */
		rtcp_context *rtcp_ctx = stream->video_rtcp_ctx[0];
		if(rtcp_ctx == NULL) {
			sr->si.rtp_ts = htonl(stream->video_last_ts);	/* FIXME */
		} else {
			int64_t ntp = tv.tv_sec*G_USEC_PER_SEC + tv.tv_usec;
			uint32_t rtp_ts = ((ntp-stream->video_first_ntp_ts[0])*(rtcp_ctx->tb))/1000000 + stream->video_first_rtp_ts[0];
			sr->si.rtp_ts = htonl(rtp_ts);
		}
		sr->si.s_packets = htonl(stream->component->out_stats.video[0].packets);
		sr->si.s_octets = htonl(stream->component->out_stats.video[0].bytes);
		rtcp_sdes *sdes = (rtcp_sdes *)&rtcpbuf[28];
		janus_rtcp_sdes_cname((char *)sdes, sdeslen, "janus", 5);
		sdes->chunk.ssrc = htonl(stream->video_ssrc);
		/* Enqueue it, we'll send it later */
		janus_ice_relay_rtcp_internal(handle, 1, rtcpbuf, srlen+sdeslen, FALSE);
	}
	if(stream && stream->video_recv) {
		/* Create a RR too (for each SSRC, if we're simulcasting) */
		int vindex=0;
		for(vindex=0; vindex<3; vindex++) {
			if(stream->video_rtcp_ctx[vindex] && stream->video_rtcp_ctx[vindex]->rtp_recvd) {
				/* Create a RR */
				int rrlen = 32;
				char rtcpbuf[32];
				memset(rtcpbuf, 0, sizeof(rtcpbuf));
				rtcp_rr *rr = (rtcp_rr *)&rtcpbuf;
				rr->header.version = 2;
				rr->header.type = RTCP_RR;
				rr->header.rc = 1;
				rr->header.length = htons((rrlen/4)-1);
				rr->ssrc = htonl(stream->video_ssrc);
				janus_rtcp_report_block(stream->video_rtcp_ctx[vindex], &rr->rb[0]);
				rr->rb[0].ssrc = htonl(stream->video_ssrc_peer[vindex]);
				/* Enqueue it, we'll send it later */
				janus_ice_relay_rtcp_internal(handle, 1, rtcpbuf, 32, FALSE);
>>>>>>> c15888ed
			}
		}
	}
	if(twcc_period == 1000) {
		/* The Transport Wide CC feedback period is 1s as well, send it here */
		janus_ice_outgoing_transport_wide_cc_feedback(handle);
	}
	return G_SOURCE_CONTINUE;
}

static gboolean janus_ice_outgoing_stats_handle(gpointer user_data) {
	janus_handle *handle = (janus_handle *)user_data;
	/* This callback is for stats and other things we need to do on a regular basis (typically called once per second) */
	janus_session *session = (janus_session *)handle->session;
	gint64 now = janus_get_monotonic_time();
	/* Reset the last second counters if too much time passed with no data in or out */
	janus_handle_webrtc *pc = handle->pc;
	if(pc == NULL)
		return G_SOURCE_CONTINUE;
	/* Iterate on all media */
	janus_handle_webrtc_medium *medium = NULL;
	uint mi=0;
	for(mi=0; mi<g_hash_table_size(pc->media); mi++) {
		medium = g_hash_table_lookup(pc->media, GUINT_TO_POINTER(mi));
		if(!medium)
			continue;
		int vindex = 0;
		for(vindex=0; vindex < 3; vindex++) {
			gint64 last = medium->in_stats.info[vindex].updated;
			if(last && now > last && now-last >= 2*G_USEC_PER_SEC && medium->in_stats.info[vindex].bytes_lastsec_temp > 0) {
				medium->in_stats.info[vindex].bytes_lastsec = 0;
				medium->in_stats.info[vindex].bytes_lastsec_temp = 0;
			}
			last = medium->out_stats.info[vindex].updated;
			if(last && now > last && now-last >= 2*G_USEC_PER_SEC && medium->out_stats.info[vindex].bytes_lastsec_temp > 0) {
				medium->out_stats.info[vindex].bytes_lastsec = 0;
				medium->out_stats.info[vindex].bytes_lastsec_temp = 0;
			}
		}
		/* Now let's see if we need to notify the user about no incoming audio or video */
		if(no_media_timer > 0 && pc->dtls->dtls_connected > 0 && (now - pc->dtls->dtls_connected >= G_USEC_PER_SEC)) {
			gint64 last = medium->in_stats.info[0].updated;
			if(!medium->in_stats.info[0].notified_lastsec && last &&
					!medium->in_stats.info[0].bytes_lastsec && !medium->in_stats.info[0].bytes_lastsec_temp &&
						now-last >= (gint64)no_media_timer*G_USEC_PER_SEC) {
				/* We missed more than no_second_timer seconds of video! */
				medium->in_stats.info[0].notified_lastsec = TRUE;
				JANUS_LOG(LOG_WARN, "[%"SCNu64"] Didn't receive video for more than a second...\n", handle->handle_id);
				janus_ice_notify_media(handle, medium->mid, medium->type == JANUS_MEDIA_VIDEO, FALSE);
			}
		}
		/* We also send live stats to event handlers every tot-seconds (configurable) */
		handle->last_event_stats++;
		if(janus_ice_event_stats_period > 0 && handle->last_event_stats >= janus_ice_event_stats_period) {
			handle->last_event_stats = 0;
			if(janus_events_is_enabled()) {
				int vindex=0;
				for(vindex=0; vindex<3; vindex++) {
					if(medium->rtcp_ctx[vindex]) {
						json_t *info = json_object();
						json_object_set_new(info, "mindex", json_integer(medium->mindex));
						if(vindex == 0)
							json_object_set_new(info, "media", json_string(medium->type == JANUS_MEDIA_VIDEO ? "video" : "audio"));
						else if(vindex == 1)
							json_object_set_new(info, "media", json_string("video-sim1"));
						else
							json_object_set_new(info, "media", json_string("video-sim2"));
						json_object_set_new(info, "base", json_integer(medium->rtcp_ctx[vindex]->tb));
						if(vindex == 0)
							json_object_set_new(info, "rtt", json_integer(janus_rtcp_context_get_rtt(medium->rtcp_ctx[vindex])));
						json_object_set_new(info, "lost", json_integer(janus_rtcp_context_get_lost_all(medium->rtcp_ctx[vindex], FALSE)));
						json_object_set_new(info, "lost-by-remote", json_integer(janus_rtcp_context_get_lost_all(medium->rtcp_ctx[vindex], TRUE)));
						json_object_set_new(info, "jitter-local", json_integer(janus_rtcp_context_get_jitter(medium->rtcp_ctx[vindex], FALSE)));
						json_object_set_new(info, "jitter-remote", json_integer(janus_rtcp_context_get_jitter(medium->rtcp_ctx[vindex], TRUE)));
						json_object_set_new(info, "in-link-quality", json_integer(janus_rtcp_context_get_in_link_quality(medium->rtcp_ctx[vindex])));
						json_object_set_new(info, "in-media-link-quality", json_integer(janus_rtcp_context_get_in_media_link_quality(medium->rtcp_ctx[vindex])));
						json_object_set_new(info, "out-link-quality", json_integer(janus_rtcp_context_get_out_link_quality(medium->rtcp_ctx[vindex])));
						json_object_set_new(info, "out-media-link-quality", json_integer(janus_rtcp_context_get_out_media_link_quality(medium->rtcp_ctx[vindex])));
						json_object_set_new(info, "packets-received", json_integer(medium->in_stats.info[vindex].packets));
						json_object_set_new(info, "packets-sent", json_integer(medium->out_stats.info[vindex].packets));
						json_object_set_new(info, "bytes-received", json_integer(medium->in_stats.info[vindex].bytes));
						json_object_set_new(info, "bytes-sent", json_integer(medium->out_stats.info[vindex].bytes));
						json_object_set_new(info, "bytes-received-lastsec", json_integer(medium->in_stats.info[vindex].bytes_lastsec));
						json_object_set_new(info, "bytes-sent-lastsec", json_integer(medium->out_stats.info[vindex].bytes_lastsec));
						json_object_set_new(info, "nacks-received", json_integer(medium->in_stats.info[vindex].nacks));
						json_object_set_new(info, "nacks-sent", json_integer(medium->out_stats.info[vindex].nacks));
						janus_events_notify_handlers(JANUS_EVENT_TYPE_MEDIA, session->session_id, handle->handle_id, handle->opaque_id, info);
					}
				}
			}
		}
	}
	/* Should we clean up old NACK buffers for any of the streams? */
	janus_cleanup_nack_buffer(now, handle->pc, TRUE, TRUE);
	/* Check if we should also print a summary of SRTP-related errors */
	handle->last_srtp_summary++;
	if(handle->last_srtp_summary == 0 || handle->last_srtp_summary == 2) {
		if(handle->srtp_errors_count > 0) {
			JANUS_LOG(LOG_ERR, "[%"SCNu64"] Got %d SRTP/SRTCP errors in the last few seconds (last error: %s)\n",
				handle->handle_id, handle->srtp_errors_count, janus_srtp_error_str(handle->last_srtp_error));
			handle->srtp_errors_count = 0;
			handle->last_srtp_error = 0;
		}
		handle->last_srtp_summary = 0;
	}
	return G_SOURCE_CONTINUE;
}

static gboolean janus_ice_outgoing_traffic_handle(janus_handle *handle, janus_ice_queued_packet *pkt) {
	janus_session *session = (janus_session *)handle->session;
	janus_handle_webrtc *pc = handle->pc;
	if(pkt == &janus_ice_dtls_handshake) {
		/* Start the DTLS handshake */
		janus_dtls_srtp_handshake(pc->dtls);
		/* Create retransmission timer */
		pc->dtlsrt_source = g_timeout_source_new(50);
		g_source_set_callback(pc->dtlsrt_source, janus_dtls_retry, pc->dtls, NULL);
		guint id = g_source_attach(pc->dtlsrt_source, handle->mainctx);
		JANUS_LOG(LOG_VERB, "[%"SCNu64"] Creating retransmission timer with ID %u\n", handle->handle_id, id);
		return G_SOURCE_CONTINUE;
	} else if(pkt == &janus_ice_hangup_peerconnection) {
		/* The media session is over, send an alert on all streams and components */
		if(handle->pc && janus_flags_is_set(&handle->webrtc_flags, JANUS_HANDLE_WEBRTC_READY)) {
			janus_dtls_srtp_send_alert(handle->pc->dtls);
		}
		/* Notify the plugin about the fact this PeerConnection has just gone */
		janus_plugin *plugin = (janus_plugin *)handle->app;
		JANUS_LOG(LOG_VERB, "[%"SCNu64"] Telling the plugin about the hangup (%s)\n",
			handle->handle_id, plugin ? plugin->get_name() : "??");
		if(plugin != NULL && handle->app_handle != NULL) {
			plugin->hangup_media(handle->app_handle);
		}
		/* Get rid of the attached sources */
		if(handle->rtcp_source) {
			g_source_destroy(handle->rtcp_source);
			g_source_unref(handle->rtcp_source);
			handle->rtcp_source = NULL;
		}
		if(handle->twcc_source) {
			g_source_destroy(handle->twcc_source);
			g_source_unref(handle->twcc_source);
			handle->twcc_source = NULL;
		}
		if(handle->stats_source) {
			g_source_destroy(handle->stats_source);
			g_source_unref(handle->stats_source);
			handle->stats_source = NULL;
		}
		/* If event handlers are active, send stats one last time */
		if(janus_events_is_enabled()) {
			handle->last_event_stats = janus_ice_event_stats_period;
			(void)janus_ice_outgoing_stats_handle(handle);
		}
		janus_ice_webrtc_free(handle);
		return G_SOURCE_CONTINUE;
	} else if(pkt == &janus_ice_detach_handle) {
		/* This handle has just been detached, notify the plugin */
		janus_plugin *plugin = (janus_plugin *)handle->app;
		JANUS_LOG(LOG_VERB, "[%"SCNu64"] Telling the plugin about the handle detach (%s)\n",
			handle->handle_id, plugin ? plugin->get_name() : "??");
		if(plugin != NULL && handle->app_handle != NULL) {
			int error = 0;
			plugin->destroy_session(handle->app_handle, &error);
		}
		handle->app_handle = NULL;
		/* TODO Get rid of the loop by removing the source */
		if(handle->rtp_source) {
			g_source_destroy(handle->rtp_source);
			g_source_unref(handle->rtp_source);
			handle->rtp_source = NULL;
		}
		/* Prepare JSON event to notify user/application */
		json_t *event = json_object();
		json_object_set_new(event, "janus", json_string("detached"));
		json_object_set_new(event, "session_id", json_integer(session->session_id));
		json_object_set_new(event, "sender", json_integer(handle->handle_id));
		if(opaqueid_in_api && handle->opaque_id != NULL)
			json_object_set_new(event, "opaque_id", json_string(handle->opaque_id));
		/* Send the event */
		JANUS_LOG(LOG_VERB, "[%"SCNu64"] Sending event to transport...; %p\n", handle->handle_id, handle);
		janus_session_notify_event(session, event);
		/* Notify event handlers as well */
		if(janus_events_is_enabled())
			janus_events_notify_handlers(JANUS_EVENT_TYPE_HANDLE,
				session->session_id, handle->handle_id, "detached",
				plugin ? plugin->get_package() : NULL, handle->opaque_id);
		return G_SOURCE_REMOVE;
	}
	if(!janus_flags_is_set(&handle->webrtc_flags, JANUS_HANDLE_WEBRTC_READY)) {
		janus_ice_free_queued_packet(pkt);
		return G_SOURCE_CONTINUE;
	}
	/* Now let's get on with the packet */
	if(pkt == NULL)
		return G_SOURCE_CONTINUE;
	if(pkt->data == NULL) {
		janus_ice_free_queued_packet(pkt);
		return G_SOURCE_CONTINUE;
	}
	gint64 age = (janus_get_monotonic_time() - pkt->added);
	if(age > G_USEC_PER_SEC) {
		JANUS_LOG(LOG_WARN, "[%"SCNu64"] Discarding too old outgoing packet (age=%"SCNi64"us)\n", handle->handle_id, age);
		janus_ice_free_queued_packet(pkt);
		return G_SOURCE_CONTINUE;
	}
	if(!pc->cdone) {
		if(!janus_flags_is_set(&handle->webrtc_flags, JANUS_HANDLE_WEBRTC_ALERT) && !pc->noerrorlog) {
			JANUS_LOG(LOG_ERR, "[%"SCNu64"] No candidates not gathered yet for stream??\n", handle->handle_id);
			pc->noerrorlog = TRUE;	/* Don't flood with the same error all over again */
		}
		janus_ice_free_queued_packet(pkt);
		return G_SOURCE_CONTINUE;
	}
	/* Find the right medium instance */
	janus_handle_webrtc_medium *medium = g_hash_table_lookup(pc->media, GINT_TO_POINTER(pkt->mindex));
	if(!medium) {
		JANUS_LOG(LOG_ERR, "[%"SCNu64"] No medium #%d associated to this packet??\n", handle->handle_id, pkt->mindex);
		janus_ice_free_queued_packet(pkt);
		return G_SOURCE_CONTINUE;
	}
	if(pkt->control) {
		/* RTCP */
		int video = (pkt->type == JANUS_ICE_PACKET_VIDEO);
		pc->noerrorlog = FALSE;
		if(!pc->dtls || !pc->dtls->srtp_valid || !pc->dtls->srtp_out) {
			if(!janus_flags_is_set(&handle->webrtc_flags, JANUS_HANDLE_WEBRTC_ALERT) && !medium->noerrorlog) {
				JANUS_LOG(LOG_WARN, "[%"SCNu64"] %s stream (#%u) component has no valid SRTP session (yet?)\n",
					handle->handle_id, video ? "video" : "audio", pc->stream_id);
				medium->noerrorlog = TRUE;	/* Don't flood with the same error all over again */
			}
			janus_ice_free_queued_packet(pkt);
			return G_SOURCE_CONTINUE;
		}
		medium->noerrorlog = FALSE;
		if(pkt->encrypted) {
			/* Already SRTCP */
			int sent = nice_agent_send(handle->agent, pc->stream_id, pc->component_id, pkt->length, (const gchar *)pkt->data);
			if(sent < pkt->length) {
				JANUS_LOG(LOG_ERR, "[%"SCNu64"] ... only sent %d bytes? (was %d)\n", handle->handle_id, sent, pkt->length);
			}
		} else {
			/* Check if there's anything we need to do before sending */
			uint32_t bitrate = janus_rtcp_get_remb(pkt->data, pkt->length);
			if(bitrate > 0) {
				/* There's a REMB, prepend a RR as it won't work otherwise */
				int rrlen = 8;
				char *rtcpbuf = g_malloc0(rrlen+pkt->length+SRTP_MAX_TAG_LEN+4);
				rtcp_rr *rr = (rtcp_rr *)rtcpbuf;
				rr->header.version = 2;
				rr->header.type = RTCP_RR;
				rr->header.rc = 0;
				rr->header.length = htons((rrlen/4)-1);
				/* Append REMB */
				memcpy(rtcpbuf+rrlen, pkt->data, pkt->length);
				/* If we're simulcasting, set the extra SSRCs (the first one will be set by janus_rtcp_fix_ssrc) */
				if(medium->ssrc_peer[1] && pkt->length >= 28) {
					rtcp_fb *rtcpfb = (rtcp_fb *)(rtcpbuf+rrlen);
					rtcp_remb *remb = (rtcp_remb *)rtcpfb->fci;
					remb->ssrc[1] = htonl(medium->ssrc_peer[1]);
					if(medium->ssrc_peer[2] && pkt->length >= 32) {
						remb->ssrc[2] = htonl(medium->ssrc_peer[2]);
					}
				}
				/* Free old packet and update */
				char *prev_data = pkt->data;
				pkt->data = rtcpbuf;
				pkt->length = rrlen+pkt->length;
				g_clear_pointer(&prev_data, g_free);
			}
			/* Do we need to dump this packet for debugging? */
			if(g_atomic_int_get(&handle->dump_packets))
				janus_text2pcap_dump(handle->text2pcap, JANUS_TEXT2PCAP_RTCP, FALSE, pkt->data, pkt->length,
					"[session=%"SCNu64"][handle=%"SCNu64"]", session->session_id, handle->handle_id);
			/* Encrypt SRTCP */
			int protected = pkt->length;
			int res = srtp_protect_rtcp(pc->dtls->srtp_out, pkt->data, &protected);
			if(res != srtp_err_status_ok) {
				/* We don't spam the logs for every SRTP error: just take note of this, and print a summary later */
				handle->srtp_errors_count++;
				handle->last_srtp_error = res;
				/* If we're debugging, though, print every occurrence */
				JANUS_LOG(LOG_DBG, "[%"SCNu64"] ... SRTCP protect error... %s (len=%d-->%d)...\n", handle->handle_id, janus_srtp_error_str(res), pkt->length, protected);
			} else {
				/* Shoot! */
				int sent = nice_agent_send(handle->agent, pc->stream_id, pc->component_id, protected, pkt->data);
				if(sent < protected) {
					JANUS_LOG(LOG_ERR, "[%"SCNu64"] ... only sent %d bytes? (was %d)\n", handle->handle_id, sent, protected);
				}
			}
		}
		janus_ice_free_queued_packet(pkt);
	} else {
		/* RTP or data */
		if(pkt->type == JANUS_ICE_PACKET_AUDIO || pkt->type == JANUS_ICE_PACKET_VIDEO) {
			/* RTP */
			int video = (pkt->type == JANUS_ICE_PACKET_VIDEO);
			if(!medium->send) {
				janus_ice_free_queued_packet(pkt);
				return G_SOURCE_CONTINUE;
			}
			if(!pc->dtls || !pc->dtls->srtp_valid || !pc->dtls->srtp_out) {
				if(!janus_flags_is_set(&handle->webrtc_flags, JANUS_HANDLE_WEBRTC_ALERT) && !medium->noerrorlog) {
					JANUS_LOG(LOG_WARN, "[%"SCNu64"] %s stream component has no valid SRTP session (yet?)\n",
						handle->handle_id, video ? "video" : "audio");
					medium->noerrorlog = TRUE;	/* Don't flood with the same error all over again */
				}
				janus_ice_free_queued_packet(pkt);
				return G_SOURCE_CONTINUE;
			}
			medium->noerrorlog = FALSE;
			if(pkt->encrypted) {
				/* Already RTP (probably a retransmission?) */
				janus_rtp_header *header = (janus_rtp_header *)pkt->data;
				JANUS_LOG(LOG_HUGE, "[%"SCNu64"] ... Retransmitting seq.nr %"SCNu16"\n\n", handle->handle_id, ntohs(header->seq_number));
				int sent = nice_agent_send(handle->agent, pc->stream_id, pc->component_id, pkt->length, (const gchar *)pkt->data);
				if(sent < pkt->length) {
					JANUS_LOG(LOG_ERR, "[%"SCNu64"] ... only sent %d bytes? (was %d)\n", handle->handle_id, sent, pkt->length);
				}
			} else {
				/* Overwrite SSRC */
				janus_rtp_header *header = (janus_rtp_header *)pkt->data;
				if(!pkt->retransmission) {
					/* ... but only if this isn't a retransmission (for those we already set it before) */
					header->ssrc = htonl(medium->ssrc);
				}
				/* Keep track of payload types too */
				if(medium->payload_type < 0) {
					medium->payload_type = header->type;
					if(janus_flags_is_set(&handle->webrtc_flags, JANUS_HANDLE_WEBRTC_RFC4588_RTX) &&
							medium->rtx_payload_types && g_hash_table_size(medium->rtx_payload_types) > 0) {
						medium->rtx_payload_type = GPOINTER_TO_INT(g_hash_table_lookup(medium->rtx_payload_types, GINT_TO_POINTER(medium->payload_type)));
						JANUS_LOG(LOG_HUGE, "[%"SCNu64"] Retransmissions will have payload type %d\n",
							handle->handle_id, medium->rtx_payload_type);
					}
					if(medium->codec == NULL) {
						const char *codec = janus_get_codec_from_pt(handle->local_sdp, medium->payload_type);
						if(codec != NULL)
							medium->codec = g_strdup(codec);
					}
					if(medium->video_is_keyframe == NULL && medium->codec != NULL) {
						if(!strcasecmp(medium->codec, "vp8"))
							medium->video_is_keyframe = &janus_vp8_is_keyframe;
						else if(!strcasecmp(medium->codec, "vp9"))
							medium->video_is_keyframe = &janus_vp9_is_keyframe;
						else if(!strcasecmp(medium->codec, "h264"))
							medium->video_is_keyframe = &janus_h264_is_keyframe;
					}
				}
				/* Do we need to dump this packet for debugging? */
				if(g_atomic_int_get(&handle->dump_packets))
					janus_text2pcap_dump(handle->text2pcap, JANUS_TEXT2PCAP_RTP, FALSE, pkt->data, pkt->length,
						"[session=%"SCNu64"][handle=%"SCNu64"]", session->session_id, handle->handle_id);
				/* If this is video, check if this is a keyframe: if so, we empty our retransmit buffer for incoming NACKs */
				if(video && medium->video_is_keyframe) {
					int plen = 0;
					char *payload = janus_rtp_payload(pkt->data, pkt->length, &plen);
					if(medium->video_is_keyframe(payload, plen)) {
						JANUS_LOG(LOG_HUGE, "[%"SCNu64"] Keyframe sent, cleaning retransmit buffer\n", handle->handle_id);
						janus_cleanup_nack_buffer(0, pc, FALSE, TRUE);
					}
				}
				/* Before encrypting, check if we need to copy the unencrypted payload (e.g., for rtx/90000) */
				janus_rtp_packet *p = NULL;
				if(max_nack_queue > 0 && !pkt->retransmission && pkt->type == JANUS_ICE_PACKET_VIDEO && medium->do_nacks &&
						janus_flags_is_set(&handle->webrtc_flags, JANUS_HANDLE_WEBRTC_RFC4588_RTX)) {
					/* Save the packet for retransmissions that may be needed later: start by
					 * making room for two more bytes to store the original sequence number */
					p = g_malloc(sizeof(janus_rtp_packet));
					janus_rtp_header *header = (janus_rtp_header *)pkt->data;
					guint16 original_seq = header->seq_number;
					p->data = g_malloc(pkt->length+2);
					p->length = pkt->length+2;
					/* Check where the payload starts */
					int plen = 0;
					char *payload = janus_rtp_payload(pkt->data, pkt->length, &plen);
					size_t hsize = payload - pkt->data;
					/* Copy the header first */
					memcpy(p->data, pkt->data, hsize);
					/* Copy the original sequence number */
					memcpy(p->data+hsize, &original_seq, 2);
					/* Copy the payload */
					memcpy(p->data+hsize+2, payload, pkt->length - hsize);
				}
				/* Encrypt SRTP */
				int protected = pkt->length;
				int res = srtp_protect(pc->dtls->srtp_out, pkt->data, &protected);
				if(res != srtp_err_status_ok) {
					/* We don't spam the logs for every SRTP error: just take note of this, and print a summary later */
					handle->srtp_errors_count++;
					handle->last_srtp_error = res;
					/* If we're debugging, though, print every occurrence */
					janus_rtp_header *header = (janus_rtp_header *)pkt->data;
					guint32 timestamp = ntohl(header->timestamp);
					guint16 seq = ntohs(header->seq_number);
					JANUS_LOG(LOG_DBG, "[%"SCNu64"] ... SRTP protect error... %s (len=%d-->%d, ts=%"SCNu32", seq=%"SCNu16")...\n",
						handle->handle_id, janus_srtp_error_str(res), pkt->length, protected, timestamp, seq);
					janus_rtp_packet_free(p);
				} else {
					/* Shoot! */
					int sent = nice_agent_send(handle->agent, pc->stream_id, pc->component_id, protected, pkt->data);
					if(sent < protected) {
						JANUS_LOG(LOG_ERR, "[%"SCNu64"] ... only sent %d bytes? (was %d)\n", handle->handle_id, sent, protected);
					}
					/* Update stats */
					if(sent > 0) {
						/* Update the RTCP context as well */
						janus_rtp_header *header = (janus_rtp_header *)pkt->data;
						guint32 timestamp = ntohl(header->timestamp);
						medium->out_stats.info[0].packets++;
						medium->out_stats.info[0].bytes += pkt->length;
						/* Last second outgoing audio */
						gint64 now = janus_get_monotonic_time();
						if(medium->out_stats.info[0].updated == 0)
							medium->out_stats.info[0].updated = now;
						if(now > medium->out_stats.info[0].updated &&
								now - medium->out_stats.info[0].updated >= G_USEC_PER_SEC) {
							medium->out_stats.info[0].bytes_lastsec = medium->out_stats.info[0].bytes_lastsec_temp;
							medium->out_stats.info[0].bytes_lastsec_temp = 0;
							medium->out_stats.info[0].updated = now;
						}
						medium->out_stats.info[0].bytes_lastsec_temp += pkt->length;
						medium->last_ts = timestamp;
						if(medium->first_ntp_ts[0] == 0) {
							struct timeval tv;
							gettimeofday(&tv, NULL);
							medium->first_ntp_ts[0] = (gint64)tv.tv_sec*G_USEC_PER_SEC + tv.tv_usec;
							medium->first_rtp_ts[0] = timestamp;
						}
						if(pkt->type == JANUS_ICE_PACKET_AUDIO) {
							/* Let's check if this was G.711: in case we may need to change the timestamp base */
							rtcp_context *rtcp_ctx = medium->rtcp_ctx[0];
							int pt = header->type;
							if((pt == 0 || pt == 8) && (rtcp_ctx->tb == 48000))
								rtcp_ctx->tb = 8000;
						}
						/* Update sent packets counter */
						rtcp_context *rtcp_ctx = medium->rtcp_ctx[0];
						g_atomic_int_inc(&rtcp_ctx->sent_packets_since_last_rr);
					}
					if(max_nack_queue > 0 && !pkt->retransmission) {
						/* Save the packet for retransmissions that may be needed later */
						if(!medium->do_nacks) {
							/* ... unless NACKs are disabled for this medium */
							janus_ice_free_queued_packet(pkt);
							return G_SOURCE_CONTINUE;
						}
						if(p == NULL) {
							/* If we're not doing RFC4588, we're saving the SRTP packet as it is */
							p = g_malloc(sizeof(janus_rtp_packet));
							p->data = g_malloc(protected);
							memcpy(p->data, pkt->data, protected);
							p->length = protected;
						}
						p->created = janus_get_monotonic_time();
						p->last_retransmit = 0;
						janus_rtp_header *header = (janus_rtp_header *)pkt->data;
						guint16 seq = ntohs(header->seq_number);
						if(medium->retransmit_buffer == NULL) {
							medium->retransmit_buffer = g_queue_new();
							medium->retransmit_seqs = g_hash_table_new(NULL, NULL);
						}
						g_queue_push_tail(medium->retransmit_buffer, p);
						/* Insert in the table too, for quick lookup */
						g_hash_table_insert(medium->retransmit_seqs, GUINT_TO_POINTER(seq), p);
					} else {
						janus_rtp_packet_free(p);
					}
				}
			}
		} else if(pkt->type == JANUS_ICE_PACKET_DATA) {
			/* Data */
			if(!janus_flags_is_set(&handle->webrtc_flags, JANUS_HANDLE_WEBRTC_DATA_CHANNELS)) {
				janus_ice_free_queued_packet(pkt);
				return G_SOURCE_CONTINUE;
			}
#ifdef HAVE_SCTP
			if(!pc->dtls) {
				if(!janus_flags_is_set(&handle->webrtc_flags, JANUS_HANDLE_WEBRTC_ALERT) && !medium->noerrorlog) {
					JANUS_LOG(LOG_WARN, "[%"SCNu64"] SCTP stream component has no valid DTLS session (yet?)\n", handle->handle_id);
					medium->noerrorlog = TRUE;	/* Don't flood with the same error all over again */
				}
				janus_ice_free_queued_packet(pkt);
				return G_SOURCE_CONTINUE;
			}
			medium->noerrorlog = FALSE;
			janus_dtls_wrap_sctp_data(pc->dtls, pkt->data, pkt->length);
#endif
		} else if(pkt->type == JANUS_ICE_PACKET_SCTP) {
			/* SCTP data to push */
			if(!janus_flags_is_set(&handle->webrtc_flags, JANUS_HANDLE_WEBRTC_DATA_CHANNELS)) {
				janus_ice_free_queued_packet(pkt);
				return G_SOURCE_CONTINUE;
			}
#ifdef HAVE_SCTP
			/* Encapsulate this data in DTLS and send it */
			if(!pc->dtls) {
				if(!janus_flags_is_set(&handle->webrtc_flags, JANUS_HANDLE_WEBRTC_ALERT) && !medium->noerrorlog) {
					JANUS_LOG(LOG_WARN, "[%"SCNu64"] SCTP stream component has no valid DTLS session (yet?)\n", handle->handle_id);
					medium->noerrorlog = TRUE;	/* Don't flood with the same error all over again */
				}
				janus_ice_free_queued_packet(pkt);
				return G_SOURCE_CONTINUE;
			}
			medium->noerrorlog = FALSE;
			janus_dtls_send_sctp_data(pc->dtls, pkt->data, pkt->length);
#endif
		} else {
			JANUS_LOG(LOG_WARN, "[%"SCNu64"] Unsupported packet type %d\n", handle->handle_id, pkt->type);
		}
		janus_ice_free_queued_packet(pkt);
	}
	return G_SOURCE_CONTINUE;
}

static void janus_ice_queue_packet(janus_handle *handle, janus_ice_queued_packet *pkt) {
	/* TODO: There is a potential race condition where the "queued_packets"
	 * could get released between the condition and pushing the packet. */
	if(handle->queued_packets != NULL) {
		g_async_queue_push(handle->queued_packets, pkt);
		g_main_context_wakeup(handle->mainctx);
	} else {
		janus_ice_free_queued_packet(pkt);
	}
}

void janus_ice_relay_rtp(janus_handle *handle, int mindex, gboolean video, char *buf, int len) {
	if(!handle || !handle->pc || handle->queued_packets == NULL || buf == NULL || len < 1)
		return;
	/* Find the right medium instance */
	janus_handle_webrtc_medium *medium = (mindex != -1 ?
			g_hash_table_lookup(handle->pc->media, GINT_TO_POINTER(mindex)) :
			g_hash_table_lookup(handle->pc->media_bytype,
				GINT_TO_POINTER(video ? JANUS_MEDIA_VIDEO : JANUS_MEDIA_AUDIO)));
	if(!medium)
		return;
	/* Queue this packet */
	janus_ice_queued_packet *pkt = g_malloc(sizeof(janus_ice_queued_packet));
	pkt->mindex = medium->mindex;
	pkt->data = g_malloc(len+SRTP_MAX_TAG_LEN);
	memcpy(pkt->data, buf, len);
	pkt->length = len;
	pkt->type = video ? JANUS_ICE_PACKET_VIDEO : JANUS_ICE_PACKET_AUDIO;
	pkt->control = FALSE;
	pkt->encrypted = FALSE;
	pkt->retransmission = FALSE;
	pkt->added = janus_get_monotonic_time();
	janus_ice_queue_packet(handle, pkt);
}

static void janus_ice_relay_rtcp_internal(janus_handle *handle, int mindex, gboolean video, char *buf, int len, gboolean filter_rtcp) {
	if(!handle || !handle->pc || handle->queued_packets == NULL || buf == NULL || len < 1)
		return;
	/* Find the right medium instance */
	janus_handle_webrtc_medium *medium = (mindex != -1 ?
			g_hash_table_lookup(handle->pc->media, GINT_TO_POINTER(mindex)) :
			g_hash_table_lookup(handle->pc->media_bytype,
				GINT_TO_POINTER(video ? JANUS_MEDIA_VIDEO : JANUS_MEDIA_AUDIO)));
	if(!medium)
		return;
	/* We use this internal method to check whether we need to filter RTCP (e.g., to make
	 * sure we don't just forward any SR/RR from peers/plugins, but use our own) or it has
	 * already been done, and so this is actually a packet added by the ICE send thread */
	char *rtcp_buf = buf;
	int rtcp_len = len;
	if(filter_rtcp) {
		/* FIXME Strip RR/SR/SDES/NACKs/etc. */
		rtcp_buf = janus_rtcp_filter(buf, len, &rtcp_len);
		if(rtcp_buf == NULL || rtcp_len < 1)
			return;
		/* Fix all SSRCs before enqueueing, as we need to use the ones for this media
		 * leg. Note that this is only needed for RTCP packets coming from plugins: the
		 * ones created by the core already have the right SSRCs in the right place */
		JANUS_LOG(LOG_HUGE, "[%"SCNu64"] Fixing SSRCs (local %u, peer %u)\n", handle->handle_id,
			medium->ssrc, medium->ssrc_peer[0]);
		janus_rtcp_fix_ssrc(NULL, rtcp_buf, rtcp_len, 1,
			medium->ssrc, medium->ssrc_peer[0]);
	}
	/* Queue this packet */
	janus_ice_queued_packet *pkt = g_malloc(sizeof(janus_ice_queued_packet));
	pkt->mindex = medium->mindex;
	pkt->data = g_malloc(rtcp_len+SRTP_MAX_TAG_LEN+4);
	memcpy(pkt->data, rtcp_buf, rtcp_len);
	pkt->length = rtcp_len;
	pkt->type = video ? JANUS_ICE_PACKET_VIDEO : JANUS_ICE_PACKET_AUDIO;
	pkt->control = TRUE;
	pkt->encrypted = FALSE;
	pkt->retransmission = FALSE;
	pkt->added = janus_get_monotonic_time();
	janus_ice_queue_packet(handle, pkt);
	if(rtcp_buf != buf) {
		/* We filtered the original packet, deallocate it */
		g_free(rtcp_buf);
	}
}

void janus_ice_relay_rtcp(janus_handle *handle, int mindex, gboolean video, char *buf, int len) {
	janus_ice_relay_rtcp_internal(handle, mindex, video, buf, len, TRUE);
}

#ifdef HAVE_SCTP
void janus_ice_relay_data(janus_handle *handle, char *buf, int len) {
	if(!handle || !handle->pc || handle->queued_packets == NULL || buf == NULL || len < 1)
		return;
	/* Find the right medium instance */
	janus_handle_webrtc_medium *medium = g_hash_table_lookup(handle->pc->media_bytype,
		GINT_TO_POINTER(JANUS_MEDIA_DATA));
	if(!medium)
		return;
	/* Queue this packet */
	janus_ice_queued_packet *pkt = g_malloc(sizeof(janus_ice_queued_packet));
	pkt->mindex = medium->mindex;
	pkt->data = g_malloc(len);
	memcpy(pkt->data, buf, len);
	pkt->length = len;
	pkt->type = JANUS_ICE_PACKET_DATA;
	pkt->control = FALSE;
	pkt->encrypted = FALSE;
	pkt->retransmission = FALSE;
	pkt->added = janus_get_monotonic_time();
	janus_ice_queue_packet(handle, pkt);
}
#endif

void janus_ice_relay_sctp(janus_handle *handle, char *buffer, int length) {
#ifdef HAVE_SCTP
	if(!handle || !handle->pc || handle->queued_packets == NULL || buffer == NULL || length < 1)
		return;
	/* Find the right medium instance */
	janus_handle_webrtc_medium *medium = g_hash_table_lookup(handle->pc->media_bytype,
		GINT_TO_POINTER(JANUS_MEDIA_DATA));
	if(!medium)
		return;
	/* Queue this packet */
	janus_ice_queued_packet *pkt = g_malloc(sizeof(janus_ice_queued_packet));
	pkt->mindex = medium->mindex;
	pkt->data = g_malloc(length);
	memcpy(pkt->data, buffer, length);
	pkt->length = length;
	pkt->type = JANUS_ICE_PACKET_SCTP;
	pkt->control = FALSE;
	pkt->encrypted = FALSE;
	pkt->retransmission = FALSE;
	pkt->added = janus_get_monotonic_time();
	janus_ice_queue_packet(handle, pkt);
#endif
}

void janus_handle_dtls_handshake_done(janus_handle *handle) {
	if(!handle)
		return;
	JANUS_LOG(LOG_VERB, "[%"SCNu64"] The DTLS handshake for the component %d in stream %d has been completed\n",
		handle->handle_id, handle->pc->component_id, handle->pc->stream_id);
	janus_mutex_lock(&handle->mutex);
	if(janus_flags_is_set(&handle->webrtc_flags, JANUS_HANDLE_WEBRTC_READY)) {
		/* Already notified */
		janus_mutex_unlock(&handle->mutex);
		return;
	}
	janus_flags_set(&handle->webrtc_flags, JANUS_HANDLE_WEBRTC_READY);
	/* Create a source for RTCP and one for stats */
	handle->rtcp_source = g_timeout_source_new_seconds(1);
	g_source_set_priority(handle->rtcp_source, G_PRIORITY_DEFAULT);
	g_source_set_callback(handle->rtcp_source, janus_ice_outgoing_rtcp_handle, handle, NULL);
	g_source_attach(handle->rtcp_source, handle->mainctx);
	if(twcc_period != 1000) {
		/* The Transport Wide CC feedback period is different, create another source */
		handle->twcc_source = g_timeout_source_new(twcc_period);
		g_source_set_priority(handle->twcc_source, G_PRIORITY_DEFAULT);
		g_source_set_callback(handle->twcc_source, janus_ice_outgoing_transport_wide_cc_feedback, handle, NULL);
		g_source_attach(handle->twcc_source, handle->mainctx);
	}
	handle->last_event_stats = 0;
	handle->last_srtp_summary = -1;
	handle->stats_source = g_timeout_source_new_seconds(1);
	g_source_set_callback(handle->stats_source, janus_ice_outgoing_stats_handle, handle, NULL);
	g_source_set_priority(handle->stats_source, G_PRIORITY_DEFAULT);
	g_source_attach(handle->stats_source, handle->mainctx);
	janus_mutex_unlock(&handle->mutex);
	JANUS_LOG(LOG_INFO, "[%"SCNu64"] The DTLS handshake has been completed\n", handle->handle_id);
	/* Notify the plugin that the WebRTC PeerConnection is ready to be used */
	janus_plugin *plugin = (janus_plugin *)handle->app;
	if(plugin != NULL) {
		JANUS_LOG(LOG_VERB, "[%"SCNu64"] Telling the plugin about it (%s)\n", handle->handle_id, plugin->get_name());
		if(plugin && plugin->setup_media && janus_plugin_session_is_alive(handle->app_handle))
			plugin->setup_media(handle->app_handle);
	}
	/* Also prepare JSON event to notify user/application */
	janus_session *session = (janus_session *)handle->session;
	if(session == NULL)
		return;
	json_t *event = json_object();
	json_object_set_new(event, "janus", json_string("webrtcup"));
	json_object_set_new(event, "session_id", json_integer(session->session_id));
	json_object_set_new(event, "sender", json_integer(handle->handle_id));
	if(opaqueid_in_api && handle->opaque_id != NULL)
		json_object_set_new(event, "opaque_id", json_string(handle->opaque_id));
	/* Send the event */
	JANUS_LOG(LOG_VERB, "[%"SCNu64"] Sending event to transport...; %p\n", handle->handle_id, handle);
	janus_session_notify_event(session, event);
	/* Notify event handlers as well */
	if(janus_events_is_enabled()) {
		json_t *info = json_object();
		json_object_set_new(info, "connection", json_string("webrtcup"));
		janus_events_notify_handlers(JANUS_EVENT_TYPE_WEBRTC, session->session_id, handle->handle_id, handle->opaque_id, info);
	}
}<|MERGE_RESOLUTION|>--- conflicted
+++ resolved
@@ -3264,7 +3264,6 @@
 }
 
 static gboolean janus_ice_outgoing_rtcp_handle(gpointer user_data) {
-<<<<<<< HEAD
 	janus_handle *handle = (janus_handle *)user_data;
 	janus_handle_webrtc *pc = handle->pc;
 	/* Iterate on all media */
@@ -3305,8 +3304,7 @@
 			sr->si.s_packets = htonl(medium->out_stats.info[0].packets);
 			sr->si.s_octets = htonl(medium->out_stats.info[0].bytes);
 			rtcp_sdes *sdes = (rtcp_sdes *)&rtcpbuf[28];
-			janus_rtcp_sdes_cname((char *)sdes, sdeslen,
-				medium->type == JANUS_MEDIA_VIDEO ? "janusvideo" : "janusaudio", 10);
+			janus_rtcp_sdes_cname((char *)sdes, sdeslen, "janus", 5);
 			sdes->chunk.ssrc = htonl(medium->ssrc);
 			/* Enqueue it, we'll send it later */
 			janus_ice_relay_rtcp_internal(handle, medium->mindex, medium->type == JANUS_MEDIA_VIDEO, rtcpbuf, srlen+sdeslen, FALSE);
@@ -3331,119 +3329,6 @@
 					/* Enqueue it, we'll send it later */
 					janus_ice_relay_rtcp_internal(handle, medium->mindex, medium->type == JANUS_MEDIA_VIDEO, rtcpbuf, 32, FALSE);
 				}
-=======
-	janus_ice_handle *handle = (janus_ice_handle *)user_data;
-	janus_ice_stream *stream = handle->stream;
-	/* Audio */
-	if(stream && stream->component && stream->component->out_stats.audio.packets > 0) {
-		/* Create a SR/SDES compound */
-		int srlen = 28;
-		int sdeslen = 24;
-		char rtcpbuf[srlen+sdeslen];
-		memset(rtcpbuf, 0, sizeof(rtcpbuf));
-		rtcp_sr *sr = (rtcp_sr *)&rtcpbuf;
-		sr->header.version = 2;
-		sr->header.type = RTCP_SR;
-		sr->header.rc = 0;
-		sr->header.length = htons((srlen/4)-1);
-		sr->ssrc = htonl(stream->audio_ssrc);
-		struct timeval tv;
-		gettimeofday(&tv, NULL);
-		uint32_t s = tv.tv_sec + 2208988800u;
-		uint32_t u = tv.tv_usec;
-		uint32_t f = (u << 12) + (u << 8) - ((u * 3650) >> 6);
-		sr->si.ntp_ts_msw = htonl(s);
-		sr->si.ntp_ts_lsw = htonl(f);
-		/* Compute an RTP timestamp coherent with the NTP one */
-		rtcp_context *rtcp_ctx = stream->audio_rtcp_ctx;
-		if(rtcp_ctx == NULL) {
-			sr->si.rtp_ts = htonl(stream->audio_last_ts);	/* FIXME */
-		} else {
-			int64_t ntp = tv.tv_sec*G_USEC_PER_SEC + tv.tv_usec;
-			uint32_t rtp_ts = ((ntp-stream->audio_first_ntp_ts)*(rtcp_ctx->tb))/1000000 + stream->audio_first_rtp_ts;
-			sr->si.rtp_ts = htonl(rtp_ts);
-		}
-		sr->si.s_packets = htonl(stream->component->out_stats.audio.packets);
-		sr->si.s_octets = htonl(stream->component->out_stats.audio.bytes);
-		rtcp_sdes *sdes = (rtcp_sdes *)&rtcpbuf[28];
-		janus_rtcp_sdes_cname((char *)sdes, sdeslen, "janus", 5);
-		sdes->chunk.ssrc = htonl(stream->audio_ssrc);
-		/* Enqueue it, we'll send it later */
-		janus_ice_relay_rtcp_internal(handle, 0, rtcpbuf, srlen+sdeslen, FALSE);
-	}
-	if(stream && stream->audio_recv) {
-		/* Create a RR too */
-		int rrlen = 32;
-		char rtcpbuf[32];
-		memset(rtcpbuf, 0, sizeof(rtcpbuf));
-		rtcp_rr *rr = (rtcp_rr *)&rtcpbuf;
-		rr->header.version = 2;
-		rr->header.type = RTCP_RR;
-		rr->header.rc = 1;
-		rr->header.length = htons((rrlen/4)-1);
-		rr->ssrc = htonl(stream->audio_ssrc);
-		janus_rtcp_report_block(stream->audio_rtcp_ctx, &rr->rb[0]);
-		rr->rb[0].ssrc = htonl(stream->audio_ssrc_peer);
-		/* Enqueue it, we'll send it later */
-		janus_ice_relay_rtcp_internal(handle, 0, rtcpbuf, 32, FALSE);
-	}
-	/* Now do the same for video */
-	if(stream && stream->component && stream->component->out_stats.video[0].packets > 0) {
-		/* Create a SR/SDES compound */
-		int srlen = 28;
-		int sdeslen = 24;
-		char rtcpbuf[srlen+sdeslen];
-		memset(rtcpbuf, 0, sizeof(rtcpbuf));
-		rtcp_sr *sr = (rtcp_sr *)&rtcpbuf;
-		sr->header.version = 2;
-		sr->header.type = RTCP_SR;
-		sr->header.rc = 0;
-		sr->header.length = htons((srlen/4)-1);
-		sr->ssrc = htonl(stream->video_ssrc);
-		struct timeval tv;
-		gettimeofday(&tv, NULL);
-		uint32_t s = tv.tv_sec + 2208988800u;
-		uint32_t u = tv.tv_usec;
-		uint32_t f = (u << 12) + (u << 8) - ((u * 3650) >> 6);
-		sr->si.ntp_ts_msw = htonl(s);
-		sr->si.ntp_ts_lsw = htonl(f);
-		/* Compute an RTP timestamp coherent with the NTP one */
-		rtcp_context *rtcp_ctx = stream->video_rtcp_ctx[0];
-		if(rtcp_ctx == NULL) {
-			sr->si.rtp_ts = htonl(stream->video_last_ts);	/* FIXME */
-		} else {
-			int64_t ntp = tv.tv_sec*G_USEC_PER_SEC + tv.tv_usec;
-			uint32_t rtp_ts = ((ntp-stream->video_first_ntp_ts[0])*(rtcp_ctx->tb))/1000000 + stream->video_first_rtp_ts[0];
-			sr->si.rtp_ts = htonl(rtp_ts);
-		}
-		sr->si.s_packets = htonl(stream->component->out_stats.video[0].packets);
-		sr->si.s_octets = htonl(stream->component->out_stats.video[0].bytes);
-		rtcp_sdes *sdes = (rtcp_sdes *)&rtcpbuf[28];
-		janus_rtcp_sdes_cname((char *)sdes, sdeslen, "janus", 5);
-		sdes->chunk.ssrc = htonl(stream->video_ssrc);
-		/* Enqueue it, we'll send it later */
-		janus_ice_relay_rtcp_internal(handle, 1, rtcpbuf, srlen+sdeslen, FALSE);
-	}
-	if(stream && stream->video_recv) {
-		/* Create a RR too (for each SSRC, if we're simulcasting) */
-		int vindex=0;
-		for(vindex=0; vindex<3; vindex++) {
-			if(stream->video_rtcp_ctx[vindex] && stream->video_rtcp_ctx[vindex]->rtp_recvd) {
-				/* Create a RR */
-				int rrlen = 32;
-				char rtcpbuf[32];
-				memset(rtcpbuf, 0, sizeof(rtcpbuf));
-				rtcp_rr *rr = (rtcp_rr *)&rtcpbuf;
-				rr->header.version = 2;
-				rr->header.type = RTCP_RR;
-				rr->header.rc = 1;
-				rr->header.length = htons((rrlen/4)-1);
-				rr->ssrc = htonl(stream->video_ssrc);
-				janus_rtcp_report_block(stream->video_rtcp_ctx[vindex], &rr->rb[0]);
-				rr->rb[0].ssrc = htonl(stream->video_ssrc_peer[vindex]);
-				/* Enqueue it, we'll send it later */
-				janus_ice_relay_rtcp_internal(handle, 1, rtcpbuf, 32, FALSE);
->>>>>>> c15888ed
 			}
 		}
 	}
