--- conflicted
+++ resolved
@@ -54,13 +54,9 @@
 	is_private = true|false (private rooms don't appear when you do a 'list' request)
 	secret = <optional password needed for manipulating (e.g. destroying) the room>
 	pin = <optional password needed for joining the room>
-<<<<<<< HEAD
-	perc = yes|no (whether this room will be for PERC participants, meaning
-				 payloads will be encrypted and so will recordings, default=no)
-	require_pvtid = yes|no (whether subscriptions are required to provide a valid
-=======
+	perc = true|false (whether this room will be for PERC participants, meaning
+				 payloads will be encrypted and so will recordings, default=false)
 	require_pvtid = true|false (whether subscriptions are required to provide a valid
->>>>>>> c7b7946d
 				 a valid private_id to associate with a publisher, default=no)
 	publishers = <max number of concurrent senders> (e.g., 6 for a video
 				 conference or 1 for a webinar, default=3)
