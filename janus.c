/*! \file   janus.c
 * \author Lorenzo Miniero <lorenzo@meetecho.com>
 * \copyright GNU General Public License v3
 * \brief  Janus core
 * \details Implementation of the gateway core. This code takes care of
 * the gateway initialization (command line/configuration) and setup,
 * and makes use of the available transport plugins (by default HTTP,
 * WebSockets, RabbitMQ, if compiled) and Janus protocol (a JSON-based
 * protocol) to interact with the applications, whether they're web based
 * or not. The core also takes care of bridging peers and plugins
 * accordingly, in terms of both messaging and real-time media transfer
 * via WebRTC. 
 * 
 * \ingroup core
 * \ref core
 */
 
#include <dlfcn.h>
#include <dirent.h>
#include <net/if.h>
#include <netdb.h>
#include <signal.h>
#include <getopt.h>
#include <sys/resource.h>

#include "janus.h"
#include "cmdline.h"
#include "config.h"
#include "apierror.h"
#include "debug.h"
#include "rtcp.h"
#include "sdp.h"
#include "auth.h"
#include "utils.h"


#define JANUS_NAME				"Janus WebRTC Gateway"
#define JANUS_AUTHOR			"Meetecho s.r.l."
#define JANUS_VERSION			10
#define JANUS_VERSION_STRING	"0.1.0"

#ifdef __MACH__
#define SHLIB_EXT "0.dylib"
#else
#define SHLIB_EXT ".so"
#endif


static janus_config *config = NULL;
static char *config_file = NULL;
static char *configs_folder = NULL;

static GHashTable *transports = NULL;
static GHashTable *transports_so = NULL;

static GHashTable *plugins = NULL;
static GHashTable *plugins_so = NULL;


/* Certificates */
static char *server_pem = NULL;
gchar *janus_get_server_pem(void) {
	return server_pem;
}
static char *server_key = NULL;
gchar *janus_get_server_key(void) {
	return server_key;
}


/* API secrets */
static char *api_secret = NULL, *admin_api_secret = NULL;


/* Admin/Monitor helpers */
json_t *janus_admin_stream_summary(janus_ice_stream *stream);
json_t *janus_admin_component_summary(janus_ice_component *component);


/* IP addresses */
static gchar local_ip[INET6_ADDRSTRLEN];
gchar *janus_get_local_ip(void) {
	return local_ip;
}
static gchar *public_ip = NULL;
gchar *janus_get_public_ip(void) {
	/* Fallback to the local IP, if we have no public one */
	return public_ip ? public_ip : local_ip;
}
void janus_set_public_ip(const char *ip) {
	if(ip == NULL)
		return;
	if(public_ip != NULL)
		g_free(public_ip);
	public_ip = g_strdup(ip);
}
static volatile gint stop = 0;
gint janus_is_stopping(void) {
	return g_atomic_int_get(&stop);
}


/* Information */
json_t *janus_info(const char *transaction);
json_t *janus_info(const char *transaction) {
	/* Prepare a summary on the gateway */
	json_t *info = json_object();
	json_object_set_new(info, "janus", json_string("server_info"));
	if(transaction != NULL)
		json_object_set_new(info, "transaction", json_string(transaction));
	json_object_set_new(info, "name", json_string(JANUS_NAME));
	json_object_set_new(info, "version", json_integer(JANUS_VERSION));
	json_object_set_new(info, "version_string", json_string(JANUS_VERSION_STRING));
	json_object_set_new(info, "author", json_string(JANUS_AUTHOR));
#ifdef HAVE_SCTP
	json_object_set_new(info, "data_channels", json_string("true"));
#else
	json_object_set_new(info, "data_channels", json_string("false"));
#endif
	json_object_set_new(info, "local-ip", json_string(local_ip));
	if(public_ip != NULL)
		json_object_set_new(info, "public-ip", json_string(public_ip));
	json_object_set_new(info, "ipv6", json_string(janus_ice_is_ipv6_enabled() ? "true" : "false"));
	json_object_set_new(info, "ice-tcp", json_string(janus_ice_is_ice_tcp_enabled() ? "true" : "false"));
	if(janus_ice_get_stun_server() != NULL) {
		char server[255];
		g_snprintf(server, 255, "%s:%"SCNu16, janus_ice_get_stun_server(), janus_ice_get_stun_port());
		json_object_set_new(info, "stun-server", json_string(server));
	}
	if(janus_ice_get_turn_server() != NULL) {
		char server[255];
		g_snprintf(server, 255, "%s:%"SCNu16, janus_ice_get_turn_server(), janus_ice_get_turn_port());
		json_object_set_new(info, "turn-server", json_string(server));
	}
	/* Available transports */
	json_t *t_data = json_object();
	if(transports && g_hash_table_size(transports) > 0) {
		GHashTableIter iter;
		gpointer value;
		g_hash_table_iter_init(&iter, transports);
		while (g_hash_table_iter_next(&iter, NULL, &value)) {
			janus_transport *t = value;
			if(t == NULL) {
				continue;
			}
			json_t *transport = json_object();
			json_object_set_new(transport, "name", json_string(t->get_name()));
			json_object_set_new(transport, "author", json_string(t->get_author()));
			json_object_set_new(transport, "description", json_string(t->get_description()));
			json_object_set_new(transport, "version_string", json_string(t->get_version_string()));
			json_object_set_new(transport, "version", json_integer(t->get_version()));
			json_object_set_new(t_data, t->get_package(), transport);
		}
	}
	json_object_set_new(info, "transports", t_data);
	/* Available plugins */
	json_t *p_data = json_object();
	if(plugins && g_hash_table_size(plugins) > 0) {
		GHashTableIter iter;
		gpointer value;
		g_hash_table_iter_init(&iter, plugins);
		while (g_hash_table_iter_next(&iter, NULL, &value)) {
			janus_plugin *p = value;
			if(p == NULL) {
				continue;
			}
			json_t *plugin = json_object();
			json_object_set_new(plugin, "name", json_string(p->get_name()));
			json_object_set_new(plugin, "author", json_string(p->get_author()));
			json_object_set_new(plugin, "description", json_string(p->get_description()));
			json_object_set_new(plugin, "version_string", json_string(p->get_version_string()));
			json_object_set_new(plugin, "version", json_integer(p->get_version()));
			json_object_set_new(p_data, p->get_package(), plugin);
		}
	}
	json_object_set_new(info, "plugins", p_data);
	
	return info;
}


/* Logging */
int janus_log_level = 0;
gboolean janus_log_timestamps = FALSE;
gboolean janus_log_colors = FALSE;
int lock_debug = 0;


/*! \brief Signal handler (just used to intercept CTRL+C) */
void janus_handle_signal(int signum);
void janus_handle_signal(int signum)
{
	switch(g_atomic_int_get(&stop)) {
		case 0:
			JANUS_PRINT("Stopping gateway, please wait...\n");
			break;
		case 1:
			JANUS_PRINT("In a hurry? I'm trying to free resources cleanly, here!\n");
			break;
		default:
			JANUS_PRINT("Ok, leaving immediately...\n");
			break;
	}
	g_atomic_int_inc(&stop);
	if(g_atomic_int_get(&stop) > 2)
		exit(1);
}


/** @name Transport plugin callback interface
 * These are the callbacks implemented by the gateway core, as part of
 * the janus_transport_callbacks interface. Everything the transport
 * plugins send the gateway is handled here.
 */
///@{
void janus_transport_incoming_request(janus_transport *plugin, void *transport, void *request_id, gboolean admin, json_t *message, json_error_t *error);
void janus_transport_gone(janus_transport *plugin, void *transport);
gboolean janus_transport_is_api_secret_needed(janus_transport *plugin);
gboolean janus_transport_is_api_secret_valid(janus_transport *plugin, const char *apisecret);
gboolean janus_transport_is_auth_token_needed(janus_transport *plugin);
gboolean janus_transport_is_auth_token_valid(janus_transport *plugin, const char *token);

static janus_transport_callbacks janus_handler_transport =
	{
		.incoming_request = janus_transport_incoming_request,
		.transport_gone = janus_transport_gone,
		.is_api_secret_needed = janus_transport_is_api_secret_needed,
		.is_api_secret_valid = janus_transport_is_api_secret_valid,
		.is_auth_token_needed = janus_transport_is_auth_token_needed,
		.is_auth_token_valid = janus_transport_is_auth_token_valid,
	}; 
GThreadPool *tasks = NULL;
void janus_transport_task(gpointer data, gpointer user_data);
///@}


/** @name Plugin callback interface
 * These are the callbacks implemented by the gateway core, as part of
 * the janus_callbacks interface. Everything the plugins send the
 * gateway is handled here.
 */
///@{
int janus_plugin_push_event(janus_plugin_session *plugin_session, janus_plugin *plugin, const char *transaction, const char *message, const char *sdp_type, const char *sdp);
json_t *janus_plugin_handle_sdp(janus_plugin_session *plugin_session, janus_plugin *plugin, const char *sdp_type, const char *sdp);
void janus_plugin_relay_rtp(janus_plugin_session *plugin_session, int video, char *buf, int len);
void janus_plugin_relay_rtcp(janus_plugin_session *plugin_session, int video, char *buf, int len);
void janus_plugin_relay_data(janus_plugin_session *plugin_session, char *buf, int len);
void janus_plugin_close_pc(janus_plugin_session *plugin_session);
void janus_plugin_end_session(janus_plugin_session *plugin_session);
static janus_callbacks janus_handler_plugin =
	{
		.push_event = janus_plugin_push_event,
		.relay_rtp = janus_plugin_relay_rtp,
		.relay_rtcp = janus_plugin_relay_rtcp,
		.relay_data = janus_plugin_relay_data,
		.close_pc = janus_plugin_close_pc,
		.end_session = janus_plugin_end_session,
	}; 
///@}


/* Gateway Sessions */
static janus_mutex sessions_mutex;
static GHashTable *sessions = NULL, *old_sessions = NULL;
static GMainContext *sessions_watchdog_context = NULL;


#define SESSION_TIMEOUT		60		/* FIXME Should this be higher, e.g., 120 seconds? */

static gboolean janus_cleanup_session(gpointer user_data) {
	janus_session *session = (janus_session *) user_data;

	JANUS_LOG(LOG_DBG, "Cleaning up session %"SCNu64"...\n", session->session_id);
	janus_session_destroy(session->session_id);

	return G_SOURCE_REMOVE;
}

static gboolean janus_check_sessions(gpointer user_data) {
	GMainContext *watchdog_context = (GMainContext *) user_data;
	janus_mutex_lock(&sessions_mutex);
	if(sessions && g_hash_table_size(sessions) > 0) {
		GHashTableIter iter;
		gpointer value;
		g_hash_table_iter_init(&iter, sessions);
		while (g_hash_table_iter_next(&iter, NULL, &value)) {
			janus_session *session = (janus_session *) value;
			if (!session || session->destroy) {
				continue;
			}
			gint64 now = janus_get_monotonic_time();
			if (now - session->last_activity >= SESSION_TIMEOUT * G_USEC_PER_SEC && !session->timeout) {
				JANUS_LOG(LOG_INFO, "Timeout expired for session %"SCNu64"...\n", session->session_id);

				/* Notify the transport */
				if(session->source) {
					json_t *event = json_object();
					json_object_set_new(event, "janus", json_string("timeout"));
					json_object_set_new(event, "session_id", json_integer(session->session_id));
					/* Send this to the transport client */
					session->source->transport->send_message(session->source->instance, NULL, FALSE, event);
					/* Notify the transport plugin about the session timeout */
					session->source->transport->session_over(session->source->instance, session->session_id, TRUE);
				}
				
				/* Mark the session as over, we'll deal with it later */
				session->timeout = 1;
				/* FIXME Is this safe? apparently it causes hash table errors on the console */
				g_hash_table_iter_remove(&iter);
				g_hash_table_insert(old_sessions, GUINT_TO_POINTER(session->session_id), session);

				/* Schedule the session for deletion */
				GSource *timeout_source = g_timeout_source_new_seconds(3);
				g_source_set_callback(timeout_source, janus_cleanup_session, session, NULL);
				g_source_attach(timeout_source, watchdog_context);
				g_source_unref(timeout_source);
			}
		}
	}
	janus_mutex_unlock(&sessions_mutex);

	return G_SOURCE_CONTINUE;
}

static gpointer janus_sessions_watchdog(gpointer user_data) {
	GMainLoop *loop = (GMainLoop *) user_data;
	GMainContext *watchdog_context = g_main_loop_get_context(loop);
	GSource *timeout_source;

	timeout_source = g_timeout_source_new_seconds(2);
	g_source_set_callback(timeout_source, janus_check_sessions, watchdog_context, NULL);
	g_source_attach(timeout_source, watchdog_context);
	g_source_unref(timeout_source);

	JANUS_LOG(LOG_INFO, "Sessions watchdog started\n");

	g_main_loop_run(loop);

	return NULL;
}

janus_session *janus_session_create(guint64 session_id) {
	if(session_id == 0) {
		while(session_id == 0) {
			session_id = g_random_int();
			if(janus_session_find(session_id) != NULL) {
				/* Session ID already taken, try another one */
				session_id = 0;
			}
		}
	}
	JANUS_LOG(LOG_INFO, "Creating new session: %"SCNu64"\n", session_id);
	janus_session *session = (janus_session *)g_malloc0(sizeof(janus_session));
	if(session == NULL) {
		JANUS_LOG(LOG_FATAL, "Memory error!\n");
		return NULL;
	}
	session->session_id = session_id;
	session->source = NULL;
	session->destroy = 0;
	session->timeout = 0;
	session->last_activity = janus_get_monotonic_time();
	janus_mutex_init(&session->mutex);
	janus_mutex_lock(&sessions_mutex);
	g_hash_table_insert(sessions, GUINT_TO_POINTER(session_id), session);
	janus_mutex_unlock(&sessions_mutex);
	return session;
}

janus_session *janus_session_find(guint64 session_id) {
	janus_mutex_lock(&sessions_mutex);
	janus_session *session = g_hash_table_lookup(sessions, GUINT_TO_POINTER(session_id));
	janus_mutex_unlock(&sessions_mutex);
	return session;
}

janus_session *janus_session_find_destroyed(guint64 session_id) {
	janus_mutex_lock(&sessions_mutex);
	janus_session *session = g_hash_table_lookup(old_sessions, GUINT_TO_POINTER(session_id));
	janus_mutex_unlock(&sessions_mutex);
	return session;
}

void janus_session_notify_event(guint64 session_id, json_t *event) {
	janus_mutex_lock(&sessions_mutex);
	janus_session *session = g_hash_table_lookup(sessions, GUINT_TO_POINTER(session_id));
	janus_mutex_unlock(&sessions_mutex);
	if(session != NULL && session->source != NULL && session->source->transport != NULL) {
		/* Send this to the transport client */
		JANUS_LOG(LOG_HUGE, "Sending event to %s (%p)\n", session->source->transport->get_package(), session->source->instance);
		session->source->transport->send_message(session->source->instance, NULL, FALSE, event);
	} else {
		/* No transport, free the event */
		json_decref(event);
	}
}


/* Destroys a session but does not remove it from the sessions hash table. */
gint janus_session_destroy(guint64 session_id) {
	janus_session *session = janus_session_find_destroyed(session_id);
	if(session == NULL) {
		JANUS_LOG(LOG_ERR, "Couldn't find session to destroy: %"SCNu64"\n", session_id);
		return -1;
	}
	JANUS_LOG(LOG_VERB, "Destroying session %"SCNu64"\n", session_id);
	session->destroy = 1;
	if (session->ice_handles != NULL && g_hash_table_size(session->ice_handles) > 0) {
		GHashTableIter iter;
		gpointer value;
		/* Remove all handles */
		g_hash_table_iter_init(&iter, session->ice_handles);
		while (g_hash_table_iter_next(&iter, NULL, &value)) {
			janus_ice_handle *handle = value;
			if(!handle || g_atomic_int_get(&stop)) {
				continue;
			}
			janus_ice_handle_destroy(session, handle->handle_id);
			g_hash_table_iter_remove(&iter);
		}
	}

	/* FIXME Actually destroy session */
	janus_session_free(session);

	return 0;
}

void janus_session_free(janus_session *session) {
	if(session == NULL)
		return;
	janus_mutex_lock(&session->mutex);
	if(session->ice_handles != NULL) {
		g_hash_table_destroy(session->ice_handles);
		session->ice_handles = NULL;
	}
	if(session->source != NULL) {
		janus_request_destroy(session->source);
		session->source = NULL;
	}
	janus_mutex_unlock(&session->mutex);
	g_free(session);
	session = NULL;
}


/* Requests management */
janus_request *janus_request_new(janus_transport *transport, void *instance, void *request_id, gboolean admin, json_t *message) {
	janus_request *request = (janus_request *)g_malloc0(sizeof(janus_request));
	request->transport = transport;
	request->instance = instance;
	request->request_id = request_id;
	request->admin = admin;
	request->message = message;
	return request;
}

void janus_request_destroy(janus_request *request) {
	if(request == NULL)
		return;
	request->transport = NULL;
	request->instance = NULL;
	request->request_id = NULL;
	if(request->message)
		json_decref(request->message);
	request->message = NULL;
	g_free(request);
}

int janus_process_incoming_request(janus_request *request) {
	int ret = -1;
	if(request == NULL) {
		JANUS_LOG(LOG_ERR, "Missing request or payload to process, giving up...\n");
		return ret;
	}
	json_t *root = request->message;
	/* Ok, let's start with the ids */
	guint64 session_id = 0, handle_id = 0;
	json_t *s = json_object_get(root, "session_id");
	if(s && json_is_integer(s))
		session_id = json_integer_value(s);
	json_t *h = json_object_get(root, "handle_id");
	if(h && json_is_integer(h))
		handle_id = json_integer_value(h);

	/* Get transaction and message request */
	json_t *transaction = json_object_get(root, "transaction");
	if(!transaction) {
		ret = janus_process_error(request, session_id, NULL, JANUS_ERROR_MISSING_MANDATORY_ELEMENT, "Missing mandatory element (transaction)");
		goto jsondone;
	}
	if(!json_is_string(transaction)) {
		ret = janus_process_error(request, session_id, NULL, JANUS_ERROR_INVALID_ELEMENT_TYPE, "Invalid element type (transaction should be a string)");
		goto jsondone;
	}
	const gchar *transaction_text = json_string_value(transaction);
	json_t *message = json_object_get(root, "janus");
	if(!message) {
		ret = janus_process_error(request, session_id, transaction_text, JANUS_ERROR_MISSING_MANDATORY_ELEMENT, "Missing mandatory element (janus)");
		goto jsondone;
	}
	if(!json_is_string(message)) {
		ret = janus_process_error(request, session_id, transaction_text, JANUS_ERROR_INVALID_ELEMENT_TYPE, "Invalid element type (janus should be a string)");
		goto jsondone;
	}
	const gchar *message_text = json_string_value(message);
	
	if(session_id == 0 && handle_id == 0) {
		/* Can only be a 'Create new session', a 'Get info' or a 'Ping/Pong' request */
		if(!strcasecmp(message_text, "info")) {
			ret = janus_process_success(request, janus_info(transaction_text));
			goto jsondone;
		}
		if(!strcasecmp(message_text, "ping")) {
			/* Prepare JSON reply */
			json_t *reply = json_object();
			json_object_set_new(reply, "janus", json_string("pong"));
			json_object_set_new(reply, "transaction", json_string(transaction_text));
			ret = janus_process_success(request, reply);
			goto jsondone;
		}
		if(strcasecmp(message_text, "create")) {
			ret = janus_process_error(request, session_id, transaction_text, JANUS_ERROR_INVALID_REQUEST_PATH, "Unhandled request '%s' at this path", message_text);
			goto jsondone;
		}
		/* Any secret/token to check? */
		gboolean secret_authorized = FALSE, token_authorized = FALSE;
		if(api_secret == NULL && !janus_auth_is_enabled()) {
			/* Nothing to check */
			secret_authorized = TRUE;
			token_authorized = TRUE;
		} else {
			if(api_secret != NULL) {
				/* There's an API secret, check that the client provided it */
				json_t *secret = json_object_get(root, "apisecret");
				if(secret && json_is_string(secret) && janus_strcmp_const_time(json_string_value(secret), api_secret)) {
					secret_authorized = TRUE;
				}
			}
			if(janus_auth_is_enabled()) {
				/* The token based authentication mechanism is enabled, check that the client provided it */
				json_t *token = json_object_get(root, "token");
				if(token && json_is_string(token) && janus_auth_check_token(json_string_value(token))) {
					token_authorized = TRUE;
				}
			}
			/* We consider a request authorized if either the proper API secret or a valid token has been provided */
			if(!secret_authorized && !token_authorized) {
				ret = janus_process_error(request, session_id, transaction_text, JANUS_ERROR_UNAUTHORIZED, NULL);
				goto jsondone;
			}
		}
		session_id = 0;
		json_t *id = json_object_get(root, "id");
		if(id != NULL) {
			/* The application provided the session ID to use */
			if(!json_is_integer(id) || json_integer_value(id) < 0) {
				ret = janus_process_error(request, session_id, transaction_text, JANUS_ERROR_INVALID_ELEMENT_TYPE, "Invalid element type (id should be a positive integer)");
				goto jsondone;
			}
			session_id = json_integer_value(id);
			if(session_id > 0 && janus_session_find(session_id) != NULL) {
				/* Session ID already taken */
				ret = janus_process_error(request, session_id, transaction_text, JANUS_ERROR_SESSION_CONFLICT, "Session ID already in use");
				goto jsondone;
			}
		}
		/* Handle it */
		janus_session *session = janus_session_create(session_id);
		if(session == NULL) {
			ret = janus_process_error(request, session_id, transaction_text, JANUS_ERROR_UNKNOWN, "Memory error");
			goto jsondone;
		}
		session_id = session->session_id;
		/* Take note of the request source that originated this session (HTTP, WebSockets, RabbitMQ?) */
		session->source = janus_request_new(request->transport, request->instance, NULL, FALSE, NULL);
		/* Notify the source that a new session has been created */
		request->transport->session_created(request->instance, session->session_id);
		/* Prepare JSON reply */
		json_t *reply = json_object();
		json_object_set_new(reply, "janus", json_string("success"));
		json_object_set_new(reply, "transaction", json_string(transaction_text));
		json_t *data = json_object();
		json_object_set_new(data, "id", json_integer(session_id));
		json_object_set_new(reply, "data", data);
		/* Send the success reply */
		ret = janus_process_success(request, reply);
		goto jsondone;
	}
	if(session_id < 1) {
		JANUS_LOG(LOG_ERR, "Invalid session\n");
		ret = janus_process_error(request, session_id, transaction_text, JANUS_ERROR_SESSION_NOT_FOUND, NULL);
		goto jsondone;
	}
	if(h && handle_id < 1) {
		JANUS_LOG(LOG_ERR, "Invalid handle\n");
		ret = janus_process_error(request, session_id, transaction_text, JANUS_ERROR_SESSION_NOT_FOUND, NULL);
		goto jsondone;
	}

	/* Go on with the processing */
	gboolean secret_authorized = FALSE, token_authorized = FALSE;
	if(api_secret == NULL && !janus_auth_is_enabled()) {
		/* Nothing to check */
		secret_authorized = TRUE;
		token_authorized = TRUE;
	} else {
		if(api_secret != NULL) {
			/* There's an API secret, check that the client provided it */
			json_t *secret = json_object_get(root, "apisecret");
			if(secret && json_is_string(secret) && janus_strcmp_const_time(json_string_value(secret), api_secret)) {
				secret_authorized = TRUE;
			}
		}
		if(janus_auth_is_enabled()) {
			/* The token based authentication mechanism is enabled, check that the client provided it */
			json_t *token = json_object_get(root, "token");
			if(token && json_is_string(token) && janus_auth_check_token(json_string_value(token))) {
				token_authorized = TRUE;
			}
		}
		/* We consider a request authorized if either the proper API secret or a valid token has been provided */
		if(!secret_authorized && !token_authorized) {
			ret = janus_process_error(request, session_id, transaction_text, JANUS_ERROR_UNAUTHORIZED, NULL);
			goto jsondone;
		}
	}

	/* If we got here, make sure we have a session (and/or a handle) */
	janus_session *session = janus_session_find(session_id);
	if(!session) {
		JANUS_LOG(LOG_ERR, "Couldn't find any session %"SCNu64"...\n", session_id);
		ret = janus_process_error(request, session_id, transaction_text, JANUS_ERROR_SESSION_NOT_FOUND, "No such session %"SCNu64"", session_id);
		goto jsondone;
	}
	/* Update the last activity timer */
	session->last_activity = janus_get_monotonic_time();
	janus_ice_handle *handle = NULL;
	if(handle_id > 0) {
		handle = janus_ice_handle_find(session, handle_id);
		if(!handle) {
			JANUS_LOG(LOG_ERR, "Couldn't find any handle %"SCNu64" in session %"SCNu64"...\n", handle_id, session_id);
			ret = janus_process_error(request, session_id, transaction_text, JANUS_ERROR_HANDLE_NOT_FOUND, "No such handle %"SCNu64" in session %"SCNu64"", handle_id, session_id);
			goto jsondone;
		}
	}

	/* What is this? */
	if(!strcasecmp(message_text, "keepalive")) {
		/* Just a keep-alive message, reply with an ack */
		JANUS_LOG(LOG_VERB, "Got a keep-alive on session %"SCNu64"\n", session_id);
		json_t *reply = json_object();
		json_object_set_new(reply, "janus", json_string("ack"));
		json_object_set_new(reply, "session_id", json_integer(session_id));
		json_object_set_new(reply, "transaction", json_string(transaction_text));
		/* Send the success reply */
		ret = janus_process_success(request, reply);
	} else if(!strcasecmp(message_text, "attach")) {
		if(handle != NULL) {
			/* Attach is a session-level command */
			ret = janus_process_error(request, session_id, transaction_text, JANUS_ERROR_INVALID_REQUEST_PATH, "Unhandled request '%s' at this path", message_text);
			goto jsondone;
		}
		json_t *plugin = json_object_get(root, "plugin");
		if(!plugin) {
			ret = janus_process_error(request, session_id, transaction_text, JANUS_ERROR_MISSING_MANDATORY_ELEMENT, "Missing mandatory element (plugin)");
			goto jsondone;
		}
		if(!json_is_string(plugin)) {
			ret = janus_process_error(request, session_id, transaction_text, JANUS_ERROR_INVALID_ELEMENT_TYPE, "Invalid element type (plugin should be a string)");
			goto jsondone;
		}
		const gchar *plugin_text = json_string_value(plugin);
		janus_plugin *plugin_t = janus_plugin_find(plugin_text);
		if(plugin_t == NULL) {
			ret = janus_process_error(request, session_id, transaction_text, JANUS_ERROR_PLUGIN_NOT_FOUND, "No such plugin '%s'", plugin_text);
			goto jsondone;
		}
		/* Create handle */
		handle = janus_ice_handle_create(session);
		if(handle == NULL) {
			ret = janus_process_error(request, session_id, transaction_text, JANUS_ERROR_UNKNOWN, "Memory error");
			goto jsondone;
		}
		handle_id = handle->handle_id;
		/* Attach to the plugin */
		int error = 0;
		if((error = janus_ice_handle_attach_plugin(session, handle_id, plugin_t)) != 0) {
			/* TODO Make error struct to pass verbose information */
			janus_ice_handle_destroy(session, handle_id);
			janus_mutex_lock(&session->mutex);
			g_hash_table_remove(session->ice_handles, GUINT_TO_POINTER(handle_id));
			janus_mutex_unlock(&session->mutex);

			ret = janus_process_error(request, session_id, transaction_text, JANUS_ERROR_PLUGIN_ATTACH, "Couldn't attach to plugin: error '%d'", error);
			goto jsondone;
		}
		/* Prepare JSON reply */
		json_t *reply = json_object();
		json_object_set_new(reply, "janus", json_string("success"));
		json_object_set_new(reply, "session_id", json_integer(session_id));
		json_object_set_new(reply, "transaction", json_string(transaction_text));
		json_t *data = json_object();
		json_object_set_new(data, "id", json_integer(handle_id));
		json_object_set_new(reply, "data", data);
		/* Send the success reply */
		ret = janus_process_success(request, reply);
	} else if(!strcasecmp(message_text, "destroy")) {
		if(handle != NULL) {
			/* Query is a session-level command */
			ret = janus_process_error(request, session_id, transaction_text, JANUS_ERROR_INVALID_REQUEST_PATH, "Unhandled request '%s' at this path", message_text);
			goto jsondone;
		}
		/* Schedule the session for deletion */
		session->destroy = 1;
		janus_mutex_lock(&sessions_mutex);
		g_hash_table_remove(sessions, GUINT_TO_POINTER(session->session_id));
		g_hash_table_insert(old_sessions, GUINT_TO_POINTER(session->session_id), session);
		GSource *timeout_source = g_timeout_source_new_seconds(3);
		g_source_set_callback(timeout_source, janus_cleanup_session, session, NULL);
		g_source_attach(timeout_source, sessions_watchdog_context);
		g_source_unref(timeout_source);
		janus_mutex_unlock(&sessions_mutex);
		/* Notify the source that the session has been destroyed */
		if(session->source && session->source->transport)
			session->source->transport->session_over(session->source->instance, session->session_id, FALSE);

		/* Prepare JSON reply */
		json_t *reply = json_object();
		json_object_set_new(reply, "janus", json_string("success"));
		json_object_set_new(reply, "session_id", json_integer(session_id));
		json_object_set_new(reply, "transaction", json_string(transaction_text));
		/* Send the success reply */
		ret = janus_process_success(request, reply);
	} else if(!strcasecmp(message_text, "detach")) {
		if(handle == NULL) {
			/* Query is an handle-level command */
			ret = janus_process_error(request, session_id, transaction_text, JANUS_ERROR_INVALID_REQUEST_PATH, "Unhandled request '%s' at this path", message_text);
			goto jsondone;
		}
		if(handle->app == NULL || handle->app_handle == NULL) {
			ret = janus_process_error(request, session_id, transaction_text, JANUS_ERROR_PLUGIN_DETACH, "No plugin to detach from");
			goto jsondone;
		}
		int error = janus_ice_handle_destroy(session, handle_id);
		janus_mutex_lock(&session->mutex);
		g_hash_table_remove(session->ice_handles, GUINT_TO_POINTER(handle_id));
		janus_mutex_unlock(&session->mutex);

		if(error != 0) {
			/* TODO Make error struct to pass verbose information */
			ret = janus_process_error(request, session_id, transaction_text, JANUS_ERROR_PLUGIN_DETACH, "Couldn't detach from plugin: error '%d'", error);
			/* TODO Delete handle instance */
			goto jsondone;
		}
		/* Prepare JSON reply */
		json_t *reply = json_object();
		json_object_set_new(reply, "janus", json_string("success"));
		json_object_set_new(reply, "session_id", json_integer(session_id));
		json_object_set_new(reply, "transaction", json_string(transaction_text));
		/* Send the success reply */
		ret = janus_process_success(request, reply);
	} else if(!strcasecmp(message_text, "message")) {
		if(handle == NULL) {
			/* Query is an handle-level command */
			ret = janus_process_error(request, session_id, transaction_text, JANUS_ERROR_INVALID_REQUEST_PATH, "Unhandled request '%s' at this path", message_text);
			goto jsondone;
		}
		if(handle->app == NULL || handle->app_handle == NULL) {
			ret = janus_process_error(request, session_id, transaction_text, JANUS_ERROR_PLUGIN_MESSAGE, "No plugin to handle this message");
			goto jsondone;
		}
		janus_plugin *plugin_t = (janus_plugin *)handle->app;
		JANUS_LOG(LOG_INFO, "[%"SCNu64"] There's a message for %s\n", handle->handle_id, plugin_t->get_name());
		json_t *body = json_object_get(root, "body");
		if(body == NULL) {
			ret = janus_process_error(request, session_id, transaction_text, JANUS_ERROR_MISSING_MANDATORY_ELEMENT, "Missing mandatory element (body)");
			goto jsondone;
		}
		if(!json_is_object(body)) {
			ret = janus_process_error(request, session_id, transaction_text, JANUS_ERROR_INVALID_JSON_OBJECT, "Invalid body object");
			goto jsondone;
		}
		/* Is there an SDP attached? */
		json_t *jsep = json_object_get(root, "jsep");
		char *jsep_type = NULL;
		char *jsep_sdp = NULL, *jsep_sdp_stripped = NULL;
		if(jsep != NULL) {
			if(!json_is_object(jsep)) {
				ret = janus_process_error(request, session_id, transaction_text, JANUS_ERROR_INVALID_JSON_OBJECT, "Invalid jsep object");
				goto jsondone;
			}
			json_t *type = json_object_get(jsep, "type");
			if(!type) {
				ret = janus_process_error(request, session_id, transaction_text, JANUS_ERROR_MISSING_MANDATORY_ELEMENT, "JSEP error: missing mandatory element (type)");
				goto jsondone;
			}
			if(!json_is_string(type)) {
				ret = janus_process_error(request, session_id, transaction_text, JANUS_ERROR_INVALID_ELEMENT_TYPE, "JSEP error: invalid element type (type should be a string)");
				goto jsondone;
			}
			jsep_type = g_strdup(json_string_value(type));
			type = NULL;
			/* Are we still cleaning up from a previous media session? */
			if(janus_flags_is_set(&handle->webrtc_flags, JANUS_ICE_HANDLE_WEBRTC_CLEANING)) {
				JANUS_LOG(LOG_INFO, "[%"SCNu64"] Still cleaning up from a previous media session, let's wait a bit...\n", handle->handle_id);
				gint64 waited = 0;
				while(janus_flags_is_set(&handle->webrtc_flags, JANUS_ICE_HANDLE_WEBRTC_CLEANING)) {
					g_usleep(100000);
					waited += 100000;
					if(waited >= 3*G_USEC_PER_SEC) {
						JANUS_LOG(LOG_VERB, "[%"SCNu64"]   -- Waited 3 seconds, that's enough!\n", handle->handle_id);
						break;
					}
				}
			}
			/* Check the JSEP type */
			janus_mutex_lock(&handle->mutex);
			int offer = 0;
			if(!strcasecmp(jsep_type, "offer")) {
				offer = 1;
				janus_flags_set(&handle->webrtc_flags, JANUS_ICE_HANDLE_WEBRTC_PROCESSING_OFFER);
				janus_flags_set(&handle->webrtc_flags, JANUS_ICE_HANDLE_WEBRTC_GOT_OFFER);
				janus_flags_clear(&handle->webrtc_flags, JANUS_ICE_HANDLE_WEBRTC_GOT_ANSWER);
			} else if(!strcasecmp(jsep_type, "answer")) {
				janus_flags_set(&handle->webrtc_flags, JANUS_ICE_HANDLE_WEBRTC_GOT_ANSWER);
				offer = 0;
			} else {
				/* TODO Handle other message types as well */
				ret = janus_process_error(request, session_id, transaction_text, JANUS_ERROR_JSEP_UNKNOWN_TYPE, "JSEP error: unknown message type '%s'", jsep_type);
				g_free(jsep_type);
				janus_flags_clear(&handle->webrtc_flags, JANUS_ICE_HANDLE_WEBRTC_PROCESSING_OFFER);
				janus_mutex_unlock(&handle->mutex);
				goto jsondone;
			}
			json_t *sdp = json_object_get(jsep, "sdp");
			if(!sdp) {
				ret = janus_process_error(request, session_id, transaction_text, JANUS_ERROR_MISSING_MANDATORY_ELEMENT, "JSEP error: missing mandatory element (sdp)");
				g_free(jsep_type);
				janus_flags_clear(&handle->webrtc_flags, JANUS_ICE_HANDLE_WEBRTC_PROCESSING_OFFER);
				janus_mutex_unlock(&handle->mutex);
				goto jsondone;
			}
			if(!json_is_string(sdp)) {
				ret = janus_process_error(request, session_id, transaction_text, JANUS_ERROR_INVALID_ELEMENT_TYPE, "JSEP error: invalid element type (sdp should be a string)");
				g_free(jsep_type);
				janus_flags_clear(&handle->webrtc_flags, JANUS_ICE_HANDLE_WEBRTC_PROCESSING_OFFER);
				janus_mutex_unlock(&handle->mutex);
				goto jsondone;
			}
			jsep_sdp = (char *)json_string_value(sdp);
			JANUS_LOG(LOG_VERB, "[%"SCNu64"] Remote SDP:\n%s", handle->handle_id, jsep_sdp);
			/* Is this valid SDP? */
			int audio = 0, video = 0, data = 0, bundle = 0, rtcpmux = 0, trickle = 0;
			janus_sdp *parsed_sdp = janus_sdp_preparse(jsep_sdp, &audio, &video, &data, &bundle, &rtcpmux, &trickle);
			if(parsed_sdp == NULL) {
				/* Invalid SDP */
				ret = janus_process_error(request, session_id, transaction_text, JANUS_ERROR_JSEP_INVALID_SDP, "JSEP error: invalid SDP");
				g_free(jsep_type);
				janus_flags_clear(&handle->webrtc_flags, JANUS_ICE_HANDLE_WEBRTC_PROCESSING_OFFER);
				janus_mutex_unlock(&handle->mutex);
				goto jsondone;
			}
			/* FIXME We're only handling single audio/video lines for now... */
			JANUS_LOG(LOG_VERB, "[%"SCNu64"] Audio %s been negotiated, Video %s been negotiated, SCTP/DataChannels %s been negotiated\n",
			                    handle->handle_id,
			                    audio ? "has" : "has NOT",
			                    video ? "has" : "has NOT",
			                    data ? "have" : "have NOT");
			if(audio > 1) {
				JANUS_LOG(LOG_WARN, "[%"SCNu64"] More than one audio line? only going to negotiate one...\n", handle->handle_id);
			}
			if(video > 1) {
				JANUS_LOG(LOG_WARN, "[%"SCNu64"] More than one video line? only going to negotiate one...\n", handle->handle_id);
			}
			if(data > 1) {
				JANUS_LOG(LOG_WARN, "[%"SCNu64"] More than one data line? only going to negotiate one...\n", handle->handle_id);
			}
#ifndef HAVE_SCTP
			if(data) {
				JANUS_LOG(LOG_WARN, "[%"SCNu64"]   -- DataChannels have been negotiated, but support for them has not been compiled...\n", handle->handle_id);
			}
#endif
			JANUS_LOG(LOG_VERB, "[%"SCNu64"] The browser: %s BUNDLE, %s rtcp-mux, %s doing Trickle ICE\n", handle->handle_id,
			                    bundle  ? "supports" : "does NOT support",
			                    rtcpmux ? "supports" : "does NOT support",
			                    trickle ? "is"       : "is NOT");
			/* Check if it's a new session, or an update... */
			if(!janus_flags_is_set(&handle->webrtc_flags, JANUS_ICE_HANDLE_WEBRTC_READY)
					|| janus_flags_is_set(&handle->webrtc_flags, JANUS_ICE_HANDLE_WEBRTC_ALERT)) {
				/* New session */
				if(offer) {
					/* Setup ICE locally (we received an offer) */
					if(janus_ice_setup_local(handle, offer, audio, video, data, bundle, rtcpmux, trickle) < 0) {
						JANUS_LOG(LOG_ERR, "Error setting ICE locally\n");
						g_free(jsep_type);
						janus_flags_clear(&handle->webrtc_flags, JANUS_ICE_HANDLE_WEBRTC_PROCESSING_OFFER);
						ret = janus_process_error(request, session_id, transaction_text, JANUS_ERROR_UNKNOWN, "Error setting ICE locally");
						janus_mutex_unlock(&handle->mutex);
						goto jsondone;
					}
				} else {
					/* Make sure we're waiting for an ANSWER in the first place */
					if(!handle->agent) {
						JANUS_LOG(LOG_ERR, "Unexpected ANSWER (did we offer?)\n");
						g_free(jsep_type);
						janus_flags_clear(&handle->webrtc_flags, JANUS_ICE_HANDLE_WEBRTC_PROCESSING_OFFER);
						ret = janus_process_error(request, session_id, transaction_text, JANUS_ERROR_UNEXPECTED_ANSWER, "Unexpected ANSWER (did we offer?)");
						janus_mutex_unlock(&handle->mutex);
						goto jsondone;
					}
				}
				janus_sdp_parse(handle, parsed_sdp);
				janus_sdp_free(parsed_sdp);
				if(!offer) {
					/* Set remote candidates now (we received an answer) */
					if(bundle) {
						janus_flags_set(&handle->webrtc_flags, JANUS_ICE_HANDLE_WEBRTC_BUNDLE);
					} else {
						janus_flags_clear(&handle->webrtc_flags, JANUS_ICE_HANDLE_WEBRTC_BUNDLE);
					}
					if(rtcpmux) {
						janus_flags_set(&handle->webrtc_flags, JANUS_ICE_HANDLE_WEBRTC_RTCPMUX);
					} else {
						janus_flags_clear(&handle->webrtc_flags, JANUS_ICE_HANDLE_WEBRTC_RTCPMUX);
					}
					if(trickle) {
						janus_flags_set(&handle->webrtc_flags, JANUS_ICE_HANDLE_WEBRTC_TRICKLE);
					} else {
						janus_flags_clear(&handle->webrtc_flags, JANUS_ICE_HANDLE_WEBRTC_TRICKLE);
					}
					if(janus_flags_is_set(&handle->webrtc_flags, JANUS_ICE_HANDLE_WEBRTC_BUNDLE)) {
						JANUS_LOG(LOG_HUGE, "[%"SCNu64"]   -- bundle is supported by the browser, getting rid of one of the RTP/RTCP components, if any...\n", handle->handle_id);
						if(audio) {
							/* Get rid of video and data, if present */
							if(handle->streams && handle->video_stream) {
								handle->audio_stream->video_ssrc = handle->video_stream->video_ssrc;
								handle->audio_stream->video_ssrc_peer = handle->video_stream->video_ssrc_peer;
								handle->audio_stream->video_ssrc_peer_rtx = handle->video_stream->video_ssrc_peer_rtx;
								janus_ice_stream_free(handle->streams, handle->video_stream);
							}
							handle->video_stream = NULL;
							if(handle->video_id > 0) {
								nice_agent_attach_recv (handle->agent, handle->video_id, 1, g_main_loop_get_context (handle->iceloop), NULL, NULL);
								nice_agent_attach_recv (handle->agent, handle->video_id, 2, g_main_loop_get_context (handle->iceloop), NULL, NULL);
							}
							handle->video_id = 0;
							if(handle->streams && handle->data_stream) {
								janus_ice_stream_free(handle->streams, handle->data_stream);
							}
							handle->data_stream = NULL;
							if(handle->data_id > 0) {
								nice_agent_attach_recv (handle->agent, handle->data_id, 1, g_main_loop_get_context (handle->iceloop), NULL, NULL);
							}
							handle->data_id = 0;
						} else if(video) {
							/* Get rid of data, if present */
							if(handle->streams && handle->data_stream) {
								janus_ice_stream_free(handle->streams, handle->data_stream);
							}
							handle->data_stream = NULL;
							if(handle->data_id > 0) {
								nice_agent_attach_recv (handle->agent, handle->data_id, 1, g_main_loop_get_context (handle->iceloop), NULL, NULL);
							}
							handle->data_id = 0;
						}
					}
					if(janus_flags_is_set(&handle->webrtc_flags, JANUS_ICE_HANDLE_WEBRTC_RTCPMUX)) {
						JANUS_LOG(LOG_HUGE, "[%"SCNu64"]   -- rtcp-mux is supported by the browser, getting rid of RTCP components, if any...\n", handle->handle_id);
						if(handle->audio_stream && handle->audio_stream->components != NULL) {
							nice_agent_attach_recv (handle->agent, handle->audio_id, 2, g_main_loop_get_context (handle->iceloop), NULL, NULL);
							janus_ice_component_free(handle->audio_stream->components, handle->audio_stream->rtcp_component);
							handle->audio_stream->rtcp_component = NULL;
						}
						if(handle->video_stream && handle->video_stream->components != NULL) {
							nice_agent_attach_recv (handle->agent, handle->video_id, 2, g_main_loop_get_context (handle->iceloop), NULL, NULL);
							janus_ice_component_free(handle->video_stream->components, handle->video_stream->rtcp_component);
							handle->video_stream->rtcp_component = NULL;
						}
					}
					/* FIXME Any disabled m-line? */
					if(strstr(jsep_sdp, "m=audio 0")) {
						JANUS_LOG(LOG_VERB, "[%"SCNu64"] Audio disabled via SDP\n", handle->handle_id);
						if(!janus_flags_is_set(&handle->webrtc_flags, JANUS_ICE_HANDLE_WEBRTC_BUNDLE)
								|| (!video && !data)) {
							JANUS_LOG(LOG_HUGE, "  -- Marking audio stream as disabled\n");
							janus_ice_stream *stream = g_hash_table_lookup(handle->streams, GUINT_TO_POINTER(handle->audio_id));
							if(stream)
								stream->disabled = TRUE;
						}
					}
					if(strstr(jsep_sdp, "m=video 0")) {
						JANUS_LOG(LOG_VERB, "[%"SCNu64"] Video disabled via SDP\n", handle->handle_id);
						if(!janus_flags_is_set(&handle->webrtc_flags, JANUS_ICE_HANDLE_WEBRTC_BUNDLE)
								|| (!audio && !data)) {
							JANUS_LOG(LOG_HUGE, "  -- Marking video stream as disabled\n");
							janus_ice_stream *stream = NULL;
							if(!janus_flags_is_set(&handle->webrtc_flags, JANUS_ICE_HANDLE_WEBRTC_BUNDLE)) {
								stream = g_hash_table_lookup(handle->streams, GUINT_TO_POINTER(handle->video_id));
							} else {
								gint id = handle->audio_id > 0 ? handle->audio_id : handle->video_id;
								stream = g_hash_table_lookup(handle->streams, GUINT_TO_POINTER(id));
							}
							if(stream)
								stream->disabled = TRUE;
						}
					}
					if(strstr(jsep_sdp, "m=application 0 DTLS/SCTP")) {
						JANUS_LOG(LOG_VERB, "[%"SCNu64"] Data Channel disabled via SDP\n", handle->handle_id);
						if(!janus_flags_is_set(&handle->webrtc_flags, JANUS_ICE_HANDLE_WEBRTC_BUNDLE)
								|| (!audio && !video)) {
							JANUS_LOG(LOG_HUGE, "  -- Marking data channel stream as disabled\n");
							janus_ice_stream *stream = NULL;
							if(!janus_flags_is_set(&handle->webrtc_flags, JANUS_ICE_HANDLE_WEBRTC_BUNDLE)) {
								stream = g_hash_table_lookup(handle->streams, GUINT_TO_POINTER(handle->data_id));
							} else {
								gint id = handle->audio_id > 0 ? handle->audio_id : (handle->video_id > 0 ? handle->video_id : handle->data_id);
								stream = g_hash_table_lookup(handle->streams, GUINT_TO_POINTER(id));
							}
							if(stream)
								stream->disabled = TRUE;
						}
					}
					/* We got our answer */
					janus_flags_clear(&handle->webrtc_flags, JANUS_ICE_HANDLE_WEBRTC_PROCESSING_OFFER);
				}
				/* Any pending trickles? */
				if(handle->pending_trickles) {
					JANUS_LOG(LOG_WARN, "[%"SCNu64"]   -- Processing %d pending trickle candidates\n", handle->handle_id, g_list_length(handle->pending_trickles));
					GList *temp = NULL;
					while(handle->pending_trickles) {
						temp = g_list_first(handle->pending_trickles);
						handle->pending_trickles = g_list_remove_link(handle->pending_trickles, temp);
						janus_ice_trickle *trickle = (janus_ice_trickle *)temp->data;
						g_list_free(temp);
						if(trickle == NULL)
							continue;
						if((janus_get_monotonic_time() - trickle->received) > 15*G_USEC_PER_SEC) {
							/* FIXME Candidate is too old, discard it */
							janus_ice_trickle_destroy(trickle);
							/* FIXME We should report that */
							continue;
						}
						json_t *candidate = trickle->candidate;
						if(candidate == NULL) {
							janus_ice_trickle_destroy(trickle);
							continue;
						}
						if(json_is_object(candidate)) {
							/* We got a single candidate */
							int error = 0;
							const char *error_string = NULL;
							if((error = janus_ice_trickle_parse(handle, candidate, &error_string)) != 0) {
								/* FIXME We should report the error parsing the trickle candidate */
							}
						} else if(json_is_array(candidate)) {
							/* We got multiple candidates in an array */
							JANUS_LOG(LOG_INFO, "Got multiple candidates (%zu)\n", json_array_size(candidate));
							if(json_array_size(candidate) > 0) {
								/* Handle remote candidates */
								size_t i = 0;
								for(i=0; i<json_array_size(candidate); i++) {
									json_t *c = json_array_get(candidate, i);
									/* FIXME We don't care if any trickle fails to parse */
									janus_ice_trickle_parse(handle, c, NULL);
								}
							}
						}
						/* Done, free candidate */
						janus_ice_trickle_destroy(trickle);
					}
				}
				/* If this was an answer, check if it's time to start ICE */
				if(!offer) {
					if(janus_flags_is_set(&handle->webrtc_flags, JANUS_ICE_HANDLE_WEBRTC_TRICKLE) &&
							!janus_flags_is_set(&handle->webrtc_flags, JANUS_ICE_HANDLE_WEBRTC_ALL_TRICKLES)) {
						JANUS_LOG(LOG_INFO, "[%"SCNu64"]   -- ICE Trickling is supported by the browser, waiting for remote candidates...\n", handle->handle_id);
						janus_flags_set(&handle->webrtc_flags, JANUS_ICE_HANDLE_WEBRTC_START);
					} else {
						JANUS_LOG(LOG_INFO, "[%"SCNu64"] Done! Sending connectivity checks...\n", handle->handle_id);
						if(handle->audio_id > 0) {
							janus_ice_setup_remote_candidates(handle, handle->audio_id, 1);
							if(!janus_flags_is_set(&handle->webrtc_flags, JANUS_ICE_HANDLE_WEBRTC_RTCPMUX))	/* http://tools.ietf.org/html/rfc5761#section-5.1.3 */
								janus_ice_setup_remote_candidates(handle, handle->audio_id, 2);
						}
						if(handle->video_id > 0) {
							janus_ice_setup_remote_candidates(handle, handle->video_id, 1);
							if(!janus_flags_is_set(&handle->webrtc_flags, JANUS_ICE_HANDLE_WEBRTC_RTCPMUX))	/* http://tools.ietf.org/html/rfc5761#section-5.1.3 */
								janus_ice_setup_remote_candidates(handle, handle->video_id, 2);
						}
						if(handle->data_id > 0) {
							janus_ice_setup_remote_candidates(handle, handle->data_id, 1);
						}
					}
				}
			} else {
				/* TODO Actually handle session updates: for now we ignore them, and just relay them to plugins */
				JANUS_LOG(LOG_WARN, "[%"SCNu64"] Ignoring negotiation update, we don't support them yet...\n", handle->handle_id);
			}
			handle->remote_sdp = g_strdup(jsep_sdp);
			janus_mutex_unlock(&handle->mutex);
			/* Anonymize SDP */
			jsep_sdp_stripped = janus_sdp_anonymize(jsep_sdp);
			if(jsep_sdp_stripped == NULL) {
				/* Invalid SDP */
				ret = janus_process_error(request, session_id, transaction_text, JANUS_ERROR_JSEP_INVALID_SDP, "JSEP error: invalid SDP");
				g_free(jsep_type);
				janus_flags_clear(&handle->webrtc_flags, JANUS_ICE_HANDLE_WEBRTC_PROCESSING_OFFER);
				goto jsondone;
			}
			sdp = NULL;
			janus_flags_clear(&handle->webrtc_flags, JANUS_ICE_HANDLE_WEBRTC_PROCESSING_OFFER);
		}

		/* Make sure the app handle is still valid */
		if(handle->app == NULL || handle->app_handle == NULL || !janus_plugin_session_is_alive(handle->app_handle)) {
			ret = janus_process_error(request, session_id, transaction_text, JANUS_ERROR_PLUGIN_MESSAGE, "No plugin to handle this message");
			if(jsep_type)
				g_free(jsep_type);
			if(jsep_sdp_stripped)
				g_free(jsep_sdp_stripped);
			janus_flags_clear(&handle->webrtc_flags, JANUS_ICE_HANDLE_WEBRTC_PROCESSING_OFFER);
			goto jsondone;
		}

		/* Send the message to the plugin (which must eventually free transaction_text, body_text, jsep_type and sdp) */
		char *body_text = json_dumps(body, JSON_INDENT(3) | JSON_PRESERVE_ORDER);
		janus_plugin_result *result = plugin_t->handle_message(handle->app_handle, g_strdup((char *)transaction_text), body_text, jsep_type, jsep_sdp_stripped);
		if(result == NULL) {
			/* Something went horribly wrong! */
			ret = janus_process_error(request, session_id, transaction_text, JANUS_ERROR_PLUGIN_MESSAGE, "Plugin didn't give a result");
			goto jsondone;
		}
		if(result->type == JANUS_PLUGIN_OK) {
			/* The plugin gave a result already (synchronous request/response) */
			if(result->content == NULL) {
				/* Missing content... */
				ret = janus_process_error(request, session_id, transaction_text, JANUS_ERROR_PLUGIN_MESSAGE, "Plugin didn't provide any content for this synchronous response");
				janus_plugin_result_destroy(result);
				goto jsondone;
			}
			json_error_t error;
			json_t *event = json_loads(result->content, 0, &error);
			if(!event) {
				JANUS_LOG(LOG_ERR, "[%"SCNu64"] Cannot send response from plugin (JSON error: on line %d: %s)\n", handle->handle_id, error.line, error.text);
				ret = janus_process_error(request, session_id, transaction_text, JANUS_ERROR_PLUGIN_MESSAGE, "Plugin returned an invalid JSON response");
				janus_plugin_result_destroy(result);
				goto jsondone;
			}
			if(!json_is_object(event)) {
				JANUS_LOG(LOG_ERR, "[%"SCNu64"] Cannot send response from plugin (JSON error: not an object)\n", handle->handle_id);
				json_decref(event);
				ret = janus_process_error(request, session_id, transaction_text, JANUS_ERROR_PLUGIN_MESSAGE, "Plugin returned an invalid JSON response");
				janus_plugin_result_destroy(result);
				goto jsondone;
			}
			/* Prepare JSON response */
			json_t *reply = json_object();
			json_object_set_new(reply, "janus", json_string("success"));
			json_object_set_new(reply, "session_id", json_integer(session->session_id));
			json_object_set_new(reply, "sender", json_integer(handle->handle_id));
			json_object_set_new(reply, "transaction", json_string(transaction_text));
			json_t *plugin_data = json_object();
			json_object_set_new(plugin_data, "plugin", json_string(plugin_t->get_package()));
			json_object_set_new(plugin_data, "data", event);
			json_object_set_new(reply, "plugindata", plugin_data);
			/* Send the success reply */
			ret = janus_process_success(request, reply);
		} else if(result->type == JANUS_PLUGIN_OK_WAIT) {
			/* The plugin received the request but didn't process it yet, send an ack (asynchronous notifications may follow) */
			json_t *reply = json_object();
			json_object_set_new(reply, "janus", json_string("ack"));
			json_object_set_new(reply, "session_id", json_integer(session_id));
			if(result->content)
				json_object_set_new(reply, "hint", json_string(result->content));
			json_object_set_new(reply, "transaction", json_string(transaction_text));
			/* Send the success reply */
			ret = janus_process_success(request, reply);
		} else {
			/* Something went horribly wrong! */
			ret = janus_process_error(request, session_id, transaction_text, JANUS_ERROR_PLUGIN_MESSAGE, "%s", result->content ? g_strdup(result->content) : "Plugin returned a severe (unknown) error");
			janus_plugin_result_destroy(result);
			goto jsondone;
		}			
		janus_plugin_result_destroy(result);
	} else if(!strcasecmp(message_text, "trickle")) {
		if(handle == NULL) {
			/* Trickle is an handle-level command */
			ret = janus_process_error(request, session_id, transaction_text, JANUS_ERROR_INVALID_REQUEST_PATH, "Unhandled request '%s' at this path", message_text);
			goto jsondone;
		}
		if(handle->app == NULL || handle->app_handle == NULL || !janus_plugin_session_is_alive(handle->app_handle)) {
			ret = janus_process_error(request, session_id, transaction_text, JANUS_ERROR_PLUGIN_MESSAGE, "No plugin to handle this trickle candidate");
			goto jsondone;
		}
		json_t *candidate = json_object_get(root, "candidate");
		json_t *candidates = json_object_get(root, "candidates");
		if(candidate == NULL && candidates == NULL) {
			ret = janus_process_error(request, session_id, transaction_text, JANUS_ERROR_MISSING_MANDATORY_ELEMENT, "Missing mandatory element (candidate|candidates)");
			goto jsondone;
		}
		if(candidate != NULL && candidates != NULL) {
			ret = janus_process_error(request, session_id, transaction_text, JANUS_ERROR_INVALID_JSON, "Can't have both candidate and candidates");
			goto jsondone;
		}
		janus_mutex_lock(&handle->mutex);
		if(!janus_flags_is_set(&handle->webrtc_flags, JANUS_ICE_HANDLE_WEBRTC_TRICKLE)) {
			/* It looks like this peer supports Trickle, after all */
			JANUS_LOG(LOG_VERB, "Handle %"SCNu64" supports trickle even if it didn't negotiate it...\n", handle->handle_id);
			janus_flags_set(&handle->webrtc_flags, JANUS_ICE_HANDLE_WEBRTC_TRICKLE);
		}
		/* Is there any stream ready? this trickle may get here before the SDP it relates to */
		if(handle->audio_stream == NULL && handle->video_stream == NULL && handle->data_stream == NULL) {
			JANUS_LOG(LOG_WARN, "[%"SCNu64"] No stream, queueing this trickle as it got here before the SDP...\n", handle->handle_id);
			/* Enqueue this trickle candidate(s), we'll process this later */
			janus_ice_trickle *early_trickle = janus_ice_trickle_new(handle, transaction_text, candidate ? candidate : candidates);
			handle->pending_trickles = g_list_append(handle->pending_trickles, early_trickle);
			/* Send the ack right away, an event will tell the application if the candidate(s) failed */
			goto trickledone;
		}
		/* Is the ICE stack ready already? */
		if(janus_flags_is_set(&handle->webrtc_flags, JANUS_ICE_HANDLE_WEBRTC_PROCESSING_OFFER)) {
			JANUS_LOG(LOG_WARN, "[%"SCNu64"] Still processing the offer, queueing this trickle to wait until we're done there...\n", handle->handle_id);
			/* Enqueue this trickle candidate(s), we'll process this later */
			janus_ice_trickle *early_trickle = janus_ice_trickle_new(handle, transaction_text, candidate ? candidate : candidates);
			handle->pending_trickles = g_list_append(handle->pending_trickles, early_trickle);
			/* Send the ack right away, an event will tell the application if the candidate(s) failed */
			goto trickledone;
		}
		if(candidate != NULL) {
			/* We got a single candidate */
			int error = 0;
			const char *error_string = NULL;
			if((error = janus_ice_trickle_parse(handle, candidate, &error_string)) != 0) {
				ret = janus_process_error(request, session_id, transaction_text, error, "%s", error_string);
				janus_mutex_unlock(&handle->mutex);
				goto jsondone;
			}
		} else {
			/* We got multiple candidates in an array */
			if(!json_is_array(candidates)) {
				ret = janus_process_error(request, session_id, transaction_text, JANUS_ERROR_INVALID_ELEMENT_TYPE, "candidates is not an array");
				janus_mutex_unlock(&handle->mutex);
				goto jsondone;
			}
			JANUS_LOG(LOG_INFO, "Got multiple candidates (%zu)\n", json_array_size(candidates));
			if(json_array_size(candidates) > 0) {
				/* Handle remote candidates */
				size_t i = 0;
				for(i=0; i<json_array_size(candidates); i++) {
					json_t *c = json_array_get(candidates, i);
					/* FIXME We don't care if any trickle fails to parse */
					janus_ice_trickle_parse(handle, c, NULL);
				}
			}
		}

trickledone:
		janus_mutex_unlock(&handle->mutex);
		/* We reply right away, not to block the web server... */
		json_t *reply = json_object();
		json_object_set_new(reply, "janus", json_string("ack"));
		json_object_set_new(reply, "session_id", json_integer(session_id));
		json_object_set_new(reply, "transaction", json_string(transaction_text));
		/* Send the success reply */
		ret = janus_process_success(request, reply);
	} else {
		ret = janus_process_error(request, session_id, transaction_text, JANUS_ERROR_UNKNOWN_REQUEST, "Unknown request '%s'", message_text);
	}

jsondone:
	/* Done processing */
	return ret;
}

/* Admin/monitor WebServer requests handler */
int janus_process_incoming_admin_request(janus_request *request) {
	int ret = -1;
	if(request == NULL) {
		JANUS_LOG(LOG_ERR, "Missing request or payload to process, giving up...\n");
		return ret;
	}
	json_t *root = request->message;
	/* Ok, let's start with the ids */
	guint64 session_id = 0, handle_id = 0;
	json_t *s = json_object_get(root, "session_id");
	if(s && json_is_integer(s))
		session_id = json_integer_value(s);
	json_t *h = json_object_get(root, "handle_id");
	if(h && json_is_integer(h))
		handle_id = json_integer_value(h);

	/* Get transaction and message request */
	json_t *transaction = json_object_get(root, "transaction");
	if(!transaction) {
		ret = janus_process_error(request, session_id, NULL, JANUS_ERROR_MISSING_MANDATORY_ELEMENT, "Missing mandatory element (transaction)");
		goto jsondone;
	}
	if(!json_is_string(transaction)) {
		ret = janus_process_error(request, session_id, NULL, JANUS_ERROR_INVALID_ELEMENT_TYPE, "Invalid element type (transaction should be a string)");
		goto jsondone;
	}
	const gchar *transaction_text = json_string_value(transaction);
	json_t *message = json_object_get(root, "janus");
	if(!message) {
		ret = janus_process_error(request, session_id, transaction_text, JANUS_ERROR_MISSING_MANDATORY_ELEMENT, "Missing mandatory element (janus)");
		goto jsondone;
	}
	if(!json_is_string(message)) {
		ret = janus_process_error(request, session_id, transaction_text, JANUS_ERROR_INVALID_ELEMENT_TYPE, "Invalid element type (janus should be a string)");
		goto jsondone;
	}
	const gchar *message_text = json_string_value(message);
	
	if(session_id == 0 && handle_id == 0) {
		/* Can only be a 'Get all sessions' or some general setting manipulation request */
		if(!strcasecmp(message_text, "info")) {
			/* The generic info request */
			ret = janus_process_success(request, janus_info(transaction_text));
			goto jsondone;
		}
		if(admin_api_secret != NULL) {
			/* There's an admin/monitor secret, check that the client provided it */
			json_t *secret = json_object_get(root, "admin_secret");
			if(!secret || !json_is_string(secret) || !janus_strcmp_const_time(json_string_value(secret), admin_api_secret)) {
				ret = janus_process_error(request, session_id, transaction_text, JANUS_ERROR_UNAUTHORIZED, NULL);
				goto jsondone;
			}
		}
		if(!strcasecmp(message_text, "get_status")) {
			/* Return some info on the settings (mostly debug-related, at the moment) */
			json_t *reply = json_object();
			json_object_set_new(reply, "janus", json_string("success"));
			json_object_set_new(reply, "transaction", json_string(transaction_text));
			json_t *status = json_object();
			json_object_set_new(status, "token_auth", json_integer(janus_auth_is_enabled()));
			json_object_set_new(status, "log_level", json_integer(janus_log_level));
			json_object_set_new(status, "log_timestamps", json_integer(janus_log_timestamps));
			json_object_set_new(status, "log_colors", json_integer(janus_log_colors));
			json_object_set_new(status, "locking_debug", json_integer(lock_debug));
			json_object_set_new(status, "libnice_debug", json_integer(janus_ice_is_ice_debugging_enabled()));
			json_object_set_new(status, "max_nack_queue", json_integer(janus_get_max_nack_queue()));
			json_object_set_new(reply, "status", status);
			/* Send the success reply */
			ret = janus_process_success(request, reply);
			goto jsondone;
		} else if(!strcasecmp(message_text, "set_log_level")) {
			/* Change the debug logging level */
			json_t *level = json_object_get(root, "level");
			if(!level) {
				ret = janus_process_error(request, session_id, transaction_text, JANUS_ERROR_MISSING_MANDATORY_ELEMENT, "Missing mandatory element (level)");
				goto jsondone;
			}
			if(!json_is_integer(level) || json_integer_value(level) < 0) {
				ret = janus_process_error(request, session_id, transaction_text, JANUS_ERROR_INVALID_ELEMENT_TYPE, "Invalid element type (level should be a positive integer)");
				goto jsondone;
			}
			int level_num = json_integer_value(level);
			if(level_num < LOG_NONE || level_num > LOG_MAX) {
				ret = janus_process_error(request, session_id, transaction_text, JANUS_ERROR_INVALID_ELEMENT_TYPE, "Invalid element type (level should be between %d and %d)", LOG_NONE, LOG_MAX);
				goto jsondone;
			}
			janus_log_level = level_num;
			/* Prepare JSON reply */
			json_t *reply = json_object();
			json_object_set_new(reply, "janus", json_string("success"));
			json_object_set_new(reply, "transaction", json_string(transaction_text));
			json_object_set_new(reply, "level", json_integer(janus_log_level));
			/* Send the success reply */
			ret = janus_process_success(request, reply);
			goto jsondone;
		} else if(!strcasecmp(message_text, "set_locking_debug")) {
			/* Enable/disable the locking debug (would show a message on the console for every lock attempt) */
			json_t *debug = json_object_get(root, "debug");
			if(!debug) {
				ret = janus_process_error(request, session_id, transaction_text, JANUS_ERROR_MISSING_MANDATORY_ELEMENT, "Missing mandatory element (debug)");
				goto jsondone;
			}
			if(!json_is_integer(debug) || json_integer_value(debug) < 0) {
				ret = janus_process_error(request, session_id, transaction_text, JANUS_ERROR_INVALID_ELEMENT_TYPE, "Invalid element type (debug should be a positive integer)");
				goto jsondone;
			}
			int debug_num = json_integer_value(debug);
			if(debug_num < 0 || debug_num > 1) {
				ret = janus_process_error(request, session_id, transaction_text, JANUS_ERROR_INVALID_ELEMENT_TYPE, "Invalid element type (debug should be either 0 or 1)");
				goto jsondone;
			}
			lock_debug = debug_num;
			/* Prepare JSON reply */
			json_t *reply = json_object();
			json_object_set_new(reply, "janus", json_string("success"));
			json_object_set_new(reply, "transaction", json_string(transaction_text));
			json_object_set_new(reply, "debug", json_integer(lock_debug));
			/* Send the success reply */
			ret = janus_process_success(request, reply);
			goto jsondone;
		} else if(!strcasecmp(message_text, "set_libnice_debug")) {
			/* Enable/disable the libnice debugging (http://nice.freedesktop.org/libnice/libnice-Debug-messages.html) */
			json_t *debug = json_object_get(root, "debug");
			if(!debug) {
				ret = janus_process_error(request, session_id, transaction_text, JANUS_ERROR_MISSING_MANDATORY_ELEMENT, "Missing mandatory element (debug)");
				goto jsondone;
			}
			if(!json_is_integer(debug) || json_integer_value(debug) < 0) {
				ret = janus_process_error(request, session_id, transaction_text, JANUS_ERROR_INVALID_ELEMENT_TYPE, "Invalid element type (debug should be a positive integer)");
				goto jsondone;
			}
			int debug_num = json_integer_value(debug);
			if(debug_num < 0 || debug_num > 1) {
				ret = janus_process_error(request, session_id, transaction_text, JANUS_ERROR_INVALID_ELEMENT_TYPE, "Invalid element type (debug should be either 0 or 1)");
				goto jsondone;
			}
			if(debug_num) {
				janus_ice_debugging_enable();
			} else {
				janus_ice_debugging_disable();
			}
			/* Prepare JSON reply */
			json_t *reply = json_object();
			json_object_set_new(reply, "janus", json_string("success"));
			json_object_set_new(reply, "transaction", json_string(transaction_text));
			json_object_set_new(reply, "debug", json_integer(janus_ice_is_ice_debugging_enabled()));
			/* Send the success reply */
			ret = janus_process_success(request, reply);
			goto jsondone;
		} else if(!strcasecmp(message_text, "set_max_nack_queue")) {
			/* Change the current value for the max NACK queue */
			json_t *mnq = json_object_get(root, "max_nack_queue");
			if(!mnq) {
				ret = janus_process_error(request, session_id, transaction_text, JANUS_ERROR_MISSING_MANDATORY_ELEMENT, "Missing mandatory element (max_nack_queue)");
				goto jsondone;
			}
			if(!json_is_integer(mnq) || json_integer_value(mnq) < 0) {
				ret = janus_process_error(request, session_id, transaction_text, JANUS_ERROR_INVALID_ELEMENT_TYPE, "Invalid element type (max_nack_queue should be a positive integer)");
				goto jsondone;
			}
			int mnq_num = json_integer_value(mnq);
			if(mnq_num < 0) {
				ret = janus_process_error(request, session_id, transaction_text, JANUS_ERROR_INVALID_ELEMENT_TYPE, "Invalid element type (max_nack_queue should be a positive integer)");
				goto jsondone;
			}
			janus_set_max_nack_queue(mnq_num);
			/* Prepare JSON reply */
			json_t *reply = json_object();
			json_object_set_new(reply, "janus", json_string("success"));
			json_object_set_new(reply, "transaction", json_string(transaction_text));
			json_object_set_new(reply, "max_nack_queue", json_integer(janus_get_max_nack_queue()));
			/* Send the success reply */
			ret = janus_process_success(request, reply);
			goto jsondone;
		} else if(!strcasecmp(message_text, "list_sessions")) {
			/* List sessions */
			session_id = 0;
			json_t *list = json_array();
			if(sessions != NULL && g_hash_table_size(sessions) > 0) {
				janus_mutex_lock(&sessions_mutex);
				GHashTableIter iter;
				gpointer value;
				g_hash_table_iter_init(&iter, sessions);
				while (g_hash_table_iter_next(&iter, NULL, &value)) {
					janus_session *session = value;
					if(session == NULL) {
						continue;
					}
					json_array_append_new(list, json_integer(session->session_id));
				}
				janus_mutex_unlock(&sessions_mutex);
			}
			/* Prepare JSON reply */
			json_t *reply = json_object();
			json_object_set_new(reply, "janus", json_string("success"));
			json_object_set_new(reply, "transaction", json_string(transaction_text));
			json_object_set_new(reply, "sessions", list);
			/* Send the success reply */
			ret = janus_process_success(request, reply);
			goto jsondone;
		} else if(!strcasecmp(message_text, "add_token")) {
			/* Add a token valid for authentication */
			if(!janus_auth_is_enabled()) {
				ret = janus_process_error(request, session_id, transaction_text, JANUS_ERROR_UNKNOWN, "Token based authentication disabled");
				goto jsondone;
			}
			json_t *token = json_object_get(root, "token");
			if(!token) {
				ret = janus_process_error(request, session_id, transaction_text, JANUS_ERROR_MISSING_MANDATORY_ELEMENT, "Missing mandatory element (token)");
				goto jsondone;
			}
			if(!json_is_string(token)) {
				ret = janus_process_error(request, session_id, transaction_text, JANUS_ERROR_INVALID_ELEMENT_TYPE, "Invalid element type (token should be a string)");
				goto jsondone;
			}
			const char *token_value = json_string_value(token);
			if(!janus_auth_add_token(token_value)) {
				ret = janus_process_error(request, session_id, transaction_text, JANUS_ERROR_UNKNOWN, "Error adding token");
				goto jsondone;
			}
			/* Prepare JSON reply */
			json_t *reply = json_object();
			json_object_set_new(reply, "janus", json_string("success"));
			json_object_set_new(reply, "transaction", json_string(transaction_text));
			/* Send the success reply */
			ret = janus_process_success(request, reply);
			goto jsondone;
		} else if(!strcasecmp(message_text, "remove_token")) {
			/* Invalidate a token for authentication purposes */
			if(!janus_auth_is_enabled()) {
				ret = janus_process_error(request, session_id, transaction_text, JANUS_ERROR_UNKNOWN, "Token based authentication disabled");
				goto jsondone;
			}
			json_t *token = json_object_get(root, "token");
			if(!token) {
				ret = janus_process_error(request, session_id, transaction_text, JANUS_ERROR_MISSING_MANDATORY_ELEMENT, "Missing mandatory element (token)");
				goto jsondone;
			}
			if(!json_is_string(token)) {
				ret = janus_process_error(request, session_id, transaction_text, JANUS_ERROR_INVALID_ELEMENT_TYPE, "Invalid element type (token should be a string)");
				goto jsondone;
			}
			const char *token_value = json_string_value(token);
			if(!janus_auth_remove_token(token_value)) {
				ret = janus_process_error(request, session_id, transaction_text, JANUS_ERROR_UNKNOWN, "Error removing token");
				goto jsondone;
			}
			/* Prepare JSON reply */
			json_t *reply = json_object();
			json_object_set_new(reply, "janus", json_string("success"));
			json_object_set_new(reply, "transaction", json_string(transaction_text));
			/* Send the success reply */
			ret = janus_process_success(request, reply);
			goto jsondone;
		} else {
			/* No message we know of */
			ret = janus_process_error(request, session_id, transaction_text, JANUS_ERROR_INVALID_REQUEST_PATH, "Unhandled request '%s' at this path", message_text);
			goto jsondone;
		}
	}
	if(session_id < 1) {
		JANUS_LOG(LOG_ERR, "Invalid session\n");
		ret = janus_process_error(request, session_id, transaction_text, JANUS_ERROR_SESSION_NOT_FOUND, NULL);
		goto jsondone;
	}
	if(h && handle_id < 1) {
		JANUS_LOG(LOG_ERR, "Invalid handle\n");
		ret = janus_process_error(request, session_id, transaction_text, JANUS_ERROR_SESSION_NOT_FOUND, NULL);
		goto jsondone;
	}

	/* Go on with the processing */
	if(admin_api_secret != NULL) {
		/* There's an API secret, check that the client provided it */
		json_t *secret = json_object_get(root, "admin_secret");
		if(!secret || !json_is_string(secret) || !janus_strcmp_const_time(json_string_value(secret), admin_api_secret)) {
			ret = janus_process_error(request, session_id, transaction_text, JANUS_ERROR_UNAUTHORIZED, NULL);
			goto jsondone;
		}
	}

	/* If we got here, make sure we have a session (and/or a handle) */
	janus_session *session = janus_session_find(session_id);
	if(!session) {
		JANUS_LOG(LOG_ERR, "Couldn't find any session %"SCNu64"...\n", session_id);
		ret = janus_process_error(request, session_id, transaction_text, JANUS_ERROR_SESSION_NOT_FOUND, "No such session %"SCNu64"", session_id);
		goto jsondone;
	}
	janus_ice_handle *handle = NULL;
	if(handle_id > 0) {
		handle = janus_ice_handle_find(session, handle_id);
		if(!handle) {
			JANUS_LOG(LOG_ERR, "Couldn't find any handle %"SCNu64" in session %"SCNu64"...\n", handle_id, session_id);
			ret = janus_process_error(request, session_id, transaction_text, JANUS_ERROR_HANDLE_NOT_FOUND, "No such handle %"SCNu64" in session %"SCNu64"", handle_id, session_id);
			goto jsondone;
		}
	}

	/* What is this? */
	if(handle == NULL) {
		/* Session-related */
		if(strcasecmp(message_text, "list_handles")) {
			ret = janus_process_error(request, session_id, transaction_text, JANUS_ERROR_INVALID_REQUEST_PATH, "Unhandled request '%s' at this path", message_text);
			goto jsondone;
		}
		/* List handles */
		json_t *list = json_array();
		if(session->ice_handles != NULL && g_hash_table_size(session->ice_handles) > 0) {
			GHashTableIter iter;
			gpointer value;
			janus_mutex_lock(&session->mutex);
			g_hash_table_iter_init(&iter, session->ice_handles);
			while (g_hash_table_iter_next(&iter, NULL, &value)) {
				janus_ice_handle *handle = value;
				if(handle == NULL) {
					continue;
				}
				json_array_append_new(list, json_integer(handle->handle_id));
			}
			janus_mutex_unlock(&session->mutex);
		}
		/* Prepare JSON reply */
		json_t *reply = json_object();
		json_object_set_new(reply, "janus", json_string("success"));
		json_object_set_new(reply, "transaction", json_string(transaction_text));
		json_object_set_new(reply, "session_id", json_integer(session_id));
		json_object_set_new(reply, "handles", list);
		/* Send the success reply */
		ret = janus_process_success(request, reply);
		goto jsondone;
	} else {
		/* Handle-related */
		if(strcasecmp(message_text, "handle_info")) {
			ret = janus_process_error(request, session_id, transaction_text, JANUS_ERROR_INVALID_REQUEST_PATH, "Unhandled request '%s' at this path", message_text);
			goto jsondone;
		}
		/* Prepare info */
		janus_mutex_lock(&handle->mutex);
		json_t *info = json_object();
		json_object_set_new(info, "session_id", json_integer(session_id));
		json_object_set_new(info, "session_last_activity", json_integer(session->last_activity));
		if(session->source && session->source->transport)
			json_object_set_new(info, "session_transport", json_string(session->source->transport->get_package()));
		json_object_set_new(info, "handle_id", json_integer(handle_id));
		json_object_set_new(info, "created", json_integer(handle->created));
		json_object_set_new(info, "current_time", json_integer(janus_get_monotonic_time()));
		if(handle->app && handle->app_handle && janus_plugin_session_is_alive(handle->app_handle)) {
			janus_plugin *plugin = (janus_plugin *)handle->app;
			json_object_set_new(info, "plugin", json_string(plugin->get_package()));
			if(plugin->query_session) {
				/* FIXME This check will NOT work with legacy plugins that were compiled BEFORE the method was specified in plugin.h */
				char *query = plugin->query_session(handle->app_handle);
				if(query != NULL) {
					/* Make sure this is JSON */
					json_error_t error;
					json_t *query_info = json_loads(query, 0, &error);
					if(!query_info || !json_is_object(query_info)) {
						JANUS_LOG(LOG_WARN, "Ignoring invalid query response from the plugin\n");
					} else {
						json_object_set_new(info, "plugin_specific", query_info);
					}
					g_free(query);
					query = NULL;
				}
			}
		}
		json_t *flags = json_object();
		json_object_set_new(flags, "got-offer", json_integer(janus_flags_is_set(&handle->webrtc_flags, JANUS_ICE_HANDLE_WEBRTC_GOT_OFFER)));
		json_object_set_new(flags, "got-answer", json_integer(janus_flags_is_set(&handle->webrtc_flags, JANUS_ICE_HANDLE_WEBRTC_GOT_ANSWER)));
		json_object_set_new(flags, "processing-offer", json_integer(janus_flags_is_set(&handle->webrtc_flags, JANUS_ICE_HANDLE_WEBRTC_PROCESSING_OFFER)));
		json_object_set_new(flags, "starting", json_integer(janus_flags_is_set(&handle->webrtc_flags, JANUS_ICE_HANDLE_WEBRTC_START)));
		json_object_set_new(flags, "ready", json_integer(janus_flags_is_set(&handle->webrtc_flags, JANUS_ICE_HANDLE_WEBRTC_READY)));
		json_object_set_new(flags, "stopped", json_integer(janus_flags_is_set(&handle->webrtc_flags, JANUS_ICE_HANDLE_WEBRTC_STOP)));
		json_object_set_new(flags, "alert", json_integer(janus_flags_is_set(&handle->webrtc_flags, JANUS_ICE_HANDLE_WEBRTC_ALERT)));
		json_object_set_new(flags, "bundle", json_integer(janus_flags_is_set(&handle->webrtc_flags, JANUS_ICE_HANDLE_WEBRTC_BUNDLE)));
		json_object_set_new(flags, "rtcp-mux", json_integer(janus_flags_is_set(&handle->webrtc_flags, JANUS_ICE_HANDLE_WEBRTC_RTCPMUX)));
		json_object_set_new(flags, "trickle", json_integer(janus_flags_is_set(&handle->webrtc_flags, JANUS_ICE_HANDLE_WEBRTC_TRICKLE)));
		json_object_set_new(flags, "all-trickles", json_integer(janus_flags_is_set(&handle->webrtc_flags, JANUS_ICE_HANDLE_WEBRTC_ALL_TRICKLES)));
		json_object_set_new(flags, "trickle-synced", json_integer(janus_flags_is_set(&handle->webrtc_flags, JANUS_ICE_HANDLE_WEBRTC_TRICKLE_SYNCED)));
		json_object_set_new(flags, "data-channels", json_integer(janus_flags_is_set(&handle->webrtc_flags, JANUS_ICE_HANDLE_WEBRTC_DATA_CHANNELS)));
		json_object_set_new(flags, "has-audio", json_integer(janus_flags_is_set(&handle->webrtc_flags, JANUS_ICE_HANDLE_WEBRTC_HAS_AUDIO)));
		json_object_set_new(flags, "has-video", json_integer(janus_flags_is_set(&handle->webrtc_flags, JANUS_ICE_HANDLE_WEBRTC_HAS_VIDEO)));
		json_object_set_new(flags, "plan-b", json_integer(janus_flags_is_set(&handle->webrtc_flags, JANUS_ICE_HANDLE_WEBRTC_PLAN_B)));
		json_object_set_new(flags, "cleaning", json_integer(janus_flags_is_set(&handle->webrtc_flags, JANUS_ICE_HANDLE_WEBRTC_CLEANING)));
		json_object_set_new(info, "flags", flags);
		if(handle->agent) {
			json_object_set_new(info, "agent-created", json_integer(handle->agent_created));
			json_object_set_new(info, "ice-mode", json_string(janus_ice_is_ice_lite_enabled() ? "lite" : "full"));
			json_object_set_new(info, "ice-role", json_string(handle->controlling ? "controlling" : "controlled"));
		}
		json_t *sdps = json_object();
		if(handle->local_sdp)
			json_object_set_new(sdps, "local", json_string(handle->local_sdp));
		if(handle->remote_sdp)
			json_object_set_new(sdps, "remote", json_string(handle->remote_sdp));
		json_object_set_new(info, "sdps", sdps);
		if(handle->pending_trickles)
			json_object_set_new(info, "pending-trickles", json_integer(g_list_length(handle->pending_trickles)));
		json_t *streams = json_array();
		if(handle->audio_stream) {
			json_t *s = janus_admin_stream_summary(handle->audio_stream);
			if(s)
				json_array_append_new(streams, s);
		}
		if(handle->video_stream) {
			json_t *s = janus_admin_stream_summary(handle->video_stream);
			if(s)
				json_array_append_new(streams, s);
		}
		if(handle->data_stream) {
			json_t *s = janus_admin_stream_summary(handle->data_stream);
			if(s)
				json_array_append_new(streams, s);
		}
		json_object_set_new(info, "streams", streams);
		janus_mutex_unlock(&handle->mutex);
		/* Prepare JSON reply */
		json_t *reply = json_object();
		json_object_set_new(reply, "janus", json_string("success"));
		json_object_set_new(reply, "transaction", json_string(transaction_text));
		json_object_set_new(reply, "session_id", json_integer(session_id));
		json_object_set_new(reply, "handle_id", json_integer(handle_id));
		json_object_set_new(reply, "info", info);
		/* Send the success reply */
		ret = janus_process_success(request, reply);
		goto jsondone;
	}

jsondone:
	/* Done processing */
	return ret;
}

int janus_process_success(janus_request *request, json_t *payload)
{
	if(!request || !payload)
		return -1;
	/* Pass to the right transport plugin */
	JANUS_LOG(LOG_HUGE, "Sending %s API response to %s (%p)\n", request->admin ? "admin" : "Janus", request->transport->get_package(), request->instance);
	return request->transport->send_message(request->instance, request->request_id, request->admin, payload);
}

int janus_process_error(janus_request *request, uint64_t session_id, const char *transaction, gint error, const char *format, ...)
{
	if(!request)
		return -1;
	gchar *error_string = NULL;
	if(format == NULL) {
		/* No error string provided, use the default one */
		error_string = (gchar *)janus_get_api_error(error);
	} else {
		/* This callback has variable arguments (error string) */
		va_list ap;
		va_start(ap, format);
		error_string = g_malloc0(512);
		vsprintf(error_string, format, ap);
		va_end(ap);
	}
	/* Done preparing error */
	JANUS_LOG(LOG_VERB, "[%s] Returning %s API error %d (%s)\n", transaction, request->admin ? "admin" : "Janus", error, error_string ? error_string : "no text");
	/* Prepare JSON error */
	json_t *reply = json_object();
	json_object_set_new(reply, "janus", json_string("error"));
	if(session_id > 0)
		json_object_set_new(reply, "session_id", json_integer(session_id));
	if(transaction != NULL)
		json_object_set_new(reply, "transaction", json_string(transaction));
	json_t *error_data = json_object();
	json_object_set_new(error_data, "code", json_integer(error));
	json_object_set_new(error_data, "reason", json_string(error_string ? error_string : "no text"));
	json_object_set_new(reply, "error", error_data);
	/* Pass to the right transport plugin */
	return request->transport->send_message(request->instance, request->request_id, request->admin, reply);
}


/* Admin/monitor helpers */
json_t *janus_admin_stream_summary(janus_ice_stream *stream) {
	if(stream == NULL)
		return NULL;
	json_t *s = json_object();
	json_object_set_new(s, "id", json_integer(stream->stream_id));
	json_object_set_new(s, "ready", json_integer(stream->cdone));
	json_object_set_new(s, "disabled", json_string(stream->disabled ? "true" : "false"));
	json_t *ss = json_object();
	if(stream->audio_ssrc)
		json_object_set_new(ss, "audio", json_integer(stream->audio_ssrc));
	if(stream->video_ssrc)
		json_object_set_new(ss, "video", json_integer(stream->video_ssrc));
	if(stream->audio_ssrc_peer)
		json_object_set_new(ss, "audio-peer", json_integer(stream->audio_ssrc_peer));
	if(stream->video_ssrc_peer)
		json_object_set_new(ss, "video-peer", json_integer(stream->video_ssrc_peer));
	if(stream->video_ssrc_peer_rtx)
		json_object_set_new(ss, "video-peer-rtx", json_integer(stream->video_ssrc_peer_rtx));
	json_object_set_new(s, "ssrc", ss);
	json_t *components = json_array();
	if(stream->rtp_component) {
		json_t *c = janus_admin_component_summary(stream->rtp_component);
		if(c)
			json_array_append_new(components, c);
	}
	if(stream->rtcp_component) {
		json_t *c = janus_admin_component_summary(stream->rtcp_component);
		if(c)
			json_array_append_new(components, c);
	}
	json_object_set_new(s, "components", components);
	return s;
}

json_t *janus_admin_component_summary(janus_ice_component *component) {
	if(component == NULL)
		return NULL;
	json_t *c = json_object();
	json_object_set_new(c, "id", json_integer(component->component_id));
	json_object_set_new(c, "state", json_string(janus_get_ice_state_name(component->state)));
	if(component->component_connected > 0)
		json_object_set_new(c, "connected", json_integer(component->component_connected));
	if(component->local_candidates) {
		json_t *cs = json_array();
		GSList *candidates = component->local_candidates, *i = NULL;
		for (i = candidates; i; i = i->next) {
			gchar *lc = (gchar *) i->data;
			if(lc)
				json_array_append_new(cs, json_string(lc));
		}
		json_object_set_new(c, "local-candidates", cs);
	}
	if(component->remote_candidates) {
		json_t *cs = json_array();
		GSList *candidates = component->remote_candidates, *i = NULL;
		for (i = candidates; i; i = i->next) {
			gchar *rc = (gchar *) i->data;
			if(rc)
				json_array_append_new(cs, json_string(rc));
		}
		json_object_set_new(c, "remote-candidates", cs);
	}
	if(component->selected_pair) {
		json_object_set_new(c, "selected-pair", json_string(component->selected_pair));
	}
	json_t *d = json_object();
	json_t *in_stats = json_object();
	json_t *out_stats = json_object();
	if(component->dtls) {
		janus_dtls_srtp *dtls = component->dtls;
		json_object_set_new(d, "fingerprint", json_string(janus_dtls_get_local_fingerprint()));
		json_object_set_new(d, "remote-fingerprint", json_string(component->stream->handle->remote_fingerprint));
		json_object_set_new(d, "dtls-role", json_string(janus_get_dtls_srtp_role(component->stream->dtls_role)));
		json_object_set_new(d, "dtls-state", json_string(janus_get_dtls_srtp_state(dtls->dtls_state)));
		json_object_set_new(d, "valid", json_integer(dtls->srtp_valid));
		json_object_set_new(d, "ready", json_integer(dtls->ready));
		if(dtls->dtls_connected > 0)
			json_object_set_new(d, "connected", json_integer(dtls->dtls_connected));
		json_object_set_new(in_stats, "audio_bytes", json_integer(component->in_stats.audio_bytes));
		json_object_set_new(in_stats, "video_bytes", json_integer(component->in_stats.video_bytes));
		json_object_set_new(in_stats, "data_bytes", json_integer(component->in_stats.data_bytes));
		json_object_set_new(in_stats, "audio_nacks", json_integer(component->in_stats.audio_nacks));
		json_object_set_new(in_stats, "video_nacks", json_integer(component->in_stats.video_nacks));
		json_object_set_new(out_stats, "audio_bytes", json_integer(component->out_stats.audio_bytes));
		json_object_set_new(out_stats, "video_bytes", json_integer(component->out_stats.video_bytes));
		json_object_set_new(out_stats, "data_bytes", json_integer(component->out_stats.data_bytes));
		json_object_set_new(out_stats, "audio_nacks", json_integer(component->out_stats.audio_nacks));
		json_object_set_new(out_stats, "video_nacks", json_integer(component->out_stats.video_nacks));
		/* Compute the last second stuff too */
		gint64 now = janus_get_monotonic_time();
		guint64 bytes = 0;
		if(component->in_stats.audio_bytes_lastsec) {
			GList *lastsec = component->in_stats.audio_bytes_lastsec;
			while(lastsec) {
				janus_ice_stats_item *s = (janus_ice_stats_item *)lastsec->data;
				if(s && now-s->when < G_USEC_PER_SEC)
					bytes += s->bytes;
				lastsec = lastsec->next;
			}
		}
		json_object_set_new(in_stats, "audio_bytes_lastsec", json_integer(bytes));
		bytes = 0;
		if(component->in_stats.video_bytes_lastsec) {
			GList *lastsec = component->in_stats.video_bytes_lastsec;
			while(lastsec) {
				janus_ice_stats_item *s = (janus_ice_stats_item *)lastsec->data;
				if(s && now-s->when < G_USEC_PER_SEC)
					bytes += s->bytes;
				lastsec = lastsec->next;
			}
		}
		json_object_set_new(in_stats, "video_bytes_lastsec", json_integer(bytes));
#ifdef HAVE_SCTP
		if(dtls->sctp)	/* FIXME */
			json_object_set_new(d, "sctp-association", json_integer(1));
#endif
	}
	json_object_set_new(c, "dtls", d);
	json_object_set_new(c, "in_stats", in_stats);
	json_object_set_new(c, "out_stats", out_stats);
	return c;
}


/* Transports */
void janus_transport_close(gpointer key, gpointer value, gpointer user_data) {
	janus_transport *transport = (janus_transport *)value;
	if(!transport)
		return;
	transport->destroy();
}

void janus_transportso_close(gpointer key, gpointer value, gpointer user_data) {
	void *transport = (janus_transport *)value;
	if(!transport)
		return;
	//~ dlclose(transport);
}

/* Transport callback interface */
void janus_transport_incoming_request(janus_transport *plugin, void *transport, void *request_id, gboolean admin, json_t *message, json_error_t *error) {
	JANUS_LOG(LOG_VERB, "Got %s API request from %s (%p)\n", admin ? "an admin" : "a Janus", plugin->get_package(), transport);
	/* Create a janus_request instance to handle the request */
	janus_request *request = janus_request_new(plugin, transport, request_id, admin, message);
	GError *tperror = NULL;
	g_thread_pool_push(tasks, request, &tperror);
	if(tperror != NULL) {
		/* Something went wrong... */
		JANUS_LOG(LOG_ERR, "Got error %d (%s) trying to push task in thread pool...\n", tperror->code, tperror->message ? tperror->message : "??");
		json_t *transaction = json_object_get(message, "transaction");
		const char *transaction_text = json_is_string(transaction) ? json_string_value(transaction) : NULL;
		janus_process_error(request, 0, transaction_text, JANUS_ERROR_UNKNOWN, "Thread pool error");
		janus_request_destroy(request);
	}
}

void janus_transport_gone(janus_transport *plugin, void *transport) {
	/* Get rid of sessions this transport was handling */
	JANUS_LOG(LOG_VERB, "A %s transport instance has gone away (%p)\n", plugin->get_package(), transport);
	janus_mutex_lock(&sessions_mutex);
	if(sessions && g_hash_table_size(sessions) > 0) {
		GHashTableIter iter;
		gpointer value;
		g_hash_table_iter_init(&iter, sessions);
		while(g_hash_table_iter_next(&iter, NULL, &value)) {
			janus_session *session = (janus_session *) value;
			if(!session || session->destroy || session->timeout || session->last_activity == 0)
				continue;
			if(session->source && session->source->instance == transport) {
				JANUS_LOG(LOG_VERB, "  -- Marking Session %"SCNu64" as over\n", session->session_id);
				session->last_activity = 0;	/* This will trigger a timeout */
			}
		}
	}
	janus_mutex_unlock(&sessions_mutex);
}

gboolean janus_transport_is_api_secret_needed(janus_transport *plugin) {
	return api_secret != NULL;
}

gboolean janus_transport_is_api_secret_valid(janus_transport *plugin, const char *apisecret) {
	if(api_secret == NULL)
		return TRUE;
	return apisecret && janus_strcmp_const_time(apisecret, api_secret);
}

gboolean janus_transport_is_auth_token_needed(janus_transport *plugin) {
	return janus_auth_is_enabled();
}

gboolean janus_transport_is_auth_token_valid(janus_transport *plugin, const char *token) {
	if(!janus_auth_is_enabled())
		return TRUE;
	return token && janus_auth_check_token(token);
}

void janus_transport_task(gpointer data, gpointer user_data) {
	JANUS_LOG(LOG_VERB, "Transport task pool, serving request\n");
	janus_request *request = (janus_request *)data;
	if(request == NULL) {
		JANUS_LOG(LOG_ERR, "Missing request\n");
		return;
	}
	if(!request->admin)
		janus_process_incoming_request(request);
	else
		janus_process_incoming_admin_request(request);
	/* Done */
	janus_request_destroy(request);
}


/* Plugins */
void janus_plugin_close(gpointer key, gpointer value, gpointer user_data) {
	janus_plugin *plugin = (janus_plugin *)value;
	if(!plugin)
		return;
	plugin->destroy();
}

void janus_pluginso_close(gpointer key, gpointer value, gpointer user_data) {
	void *plugin = (janus_plugin *)value;
	if(!plugin)
		return;
	//~ dlclose(plugin);
}

janus_plugin *janus_plugin_find(const gchar *package) {
	if(package != NULL && plugins != NULL)	/* FIXME Do we need to fix the key pointer? */
		return g_hash_table_lookup(plugins, package);
	return NULL;
}


/* Plugin callback interface */
<<<<<<< HEAD
int janus_plugin_push_event(janus_plugin_session *handle, janus_plugin *plugin, const char *transaction, const char *message, const char *sdp_type, const char *sdp) {
=======
int janus_push_event(janus_plugin_session *plugin_session, janus_plugin *plugin, const char *transaction, const char *message, const char *sdp_type, const char *sdp) {
>>>>>>> 98442bb0
	if(!plugin || !message)
		return -1;
	if(!plugin_session || plugin_session < (janus_plugin_session *)0x1000 ||
			!janus_plugin_session_is_alive(plugin_session) || plugin_session->stopped)
		return -2;
	janus_ice_handle *ice_handle = (janus_ice_handle *)plugin_session->gateway_handle;
	if(!ice_handle || janus_flags_is_set(&ice_handle->webrtc_flags, JANUS_ICE_HANDLE_WEBRTC_STOP))
		return JANUS_ERROR_SESSION_NOT_FOUND;
	janus_session *session = ice_handle->session;
	if(!session || session->destroy)
		return JANUS_ERROR_SESSION_NOT_FOUND;
	/* Make sure this is JSON */
	json_error_t error;
	json_t *plugin_event = json_loads(message, 0, &error);
	if(!plugin_event) {
		JANUS_LOG(LOG_ERR, "[%"SCNu64"] Cannot push event (JSON error: on line %d: %s)\n", ice_handle->handle_id, error.line, error.text);
		return JANUS_ERROR_INVALID_JSON;
	}
	if(!json_is_object(plugin_event)) {
		JANUS_LOG(LOG_ERR, "[%"SCNu64"] Cannot push event (JSON error: not an object)\n", ice_handle->handle_id);
		return JANUS_ERROR_INVALID_JSON_OBJECT;
	}
	/* Attach JSEP if possible? */
	json_t *jsep = NULL;
	if(sdp_type != NULL && sdp != NULL) {
<<<<<<< HEAD
		jsep = janus_plugin_handle_sdp(handle, plugin, sdp_type, sdp);
=======
		jsep = janus_handle_sdp(plugin_session, plugin, sdp_type, sdp);
>>>>>>> 98442bb0
		if(jsep == NULL) {
			if(ice_handle == NULL || janus_flags_is_set(&ice_handle->webrtc_flags, JANUS_ICE_HANDLE_WEBRTC_STOP)
					|| janus_flags_is_set(&ice_handle->webrtc_flags, JANUS_ICE_HANDLE_WEBRTC_ALERT)) {
				JANUS_LOG(LOG_ERR, "[%"SCNu64"] Cannot push event (handle not available anymore or negotiation stopped)\n", ice_handle->handle_id);
				return JANUS_ERROR_HANDLE_NOT_FOUND;
			} else {
				JANUS_LOG(LOG_ERR, "[%"SCNu64"] Cannot push event (JSON error: problem with the SDP)\n", ice_handle->handle_id);
				return JANUS_ERROR_JSEP_INVALID_SDP;
			}
		}
	}
	/* Prepare JSON event */
	json_t *event = json_object();
	json_object_set_new(event, "janus", json_string("event"));
	json_object_set_new(event, "session_id", json_integer(session->session_id));
	json_object_set_new(event, "sender", json_integer(ice_handle->handle_id));
	if(transaction != NULL)
		json_object_set_new(event, "transaction", json_string(transaction));
	json_t *plugin_data = json_object();
	json_object_set_new(plugin_data, "plugin", json_string(plugin->get_package()));
	json_object_set_new(plugin_data, "data", plugin_event);
	json_object_set_new(event, "plugindata", plugin_data);
	if(jsep != NULL)
		json_object_set_new(event, "jsep", jsep);
	/* Send the event */
	JANUS_LOG(LOG_VERB, "[%"SCNu64"] Sending event to transport...\n", ice_handle->handle_id);
	janus_session_notify_event(session->session_id, event);
	
	return JANUS_OK;
}

<<<<<<< HEAD
json_t *janus_plugin_handle_sdp(janus_plugin_session *handle, janus_plugin *plugin, const char *sdp_type, const char *sdp) {
	if(handle == NULL || !janus_plugin_session_is_alive(handle) || handle->stopped || plugin == NULL || sdp_type == NULL || sdp == NULL) {
=======
json_t *janus_handle_sdp(janus_plugin_session *plugin_session, janus_plugin *plugin, const char *sdp_type, const char *sdp) {
	if(!plugin_session || plugin_session < (janus_plugin_session *)0x1000 ||
			!janus_plugin_session_is_alive(plugin_session) || plugin_session->stopped ||
			plugin == NULL || sdp_type == NULL || sdp == NULL) {
>>>>>>> 98442bb0
		JANUS_LOG(LOG_ERR, "Invalid arguments\n");
		return NULL;
	}
	janus_ice_handle *ice_handle = (janus_ice_handle *)plugin_session->gateway_handle;
	//~ if(ice_handle == NULL || janus_flags_is_set(&ice_handle->webrtc_flags, JANUS_ICE_HANDLE_WEBRTC_READY)) {
	if(ice_handle == NULL) {
		JANUS_LOG(LOG_ERR, "Invalid ICE handle\n");
		return NULL;
	}
	int offer = 0;
	if(!strcasecmp(sdp_type, "offer")) {
		/* This is an offer from a plugin */
		offer = 1;
		janus_flags_set(&ice_handle->webrtc_flags, JANUS_ICE_HANDLE_WEBRTC_GOT_OFFER);
		janus_flags_clear(&ice_handle->webrtc_flags, JANUS_ICE_HANDLE_WEBRTC_GOT_ANSWER);
	} else if(!strcasecmp(sdp_type, "answer")) {
		/* This is an answer from a plugin */
		janus_flags_clear(&ice_handle->webrtc_flags, JANUS_ICE_HANDLE_WEBRTC_GOT_ANSWER);
	} else {
		/* TODO Handle other messages */
		JANUS_LOG(LOG_ERR, "Unknown type '%s'\n", sdp_type);
		return NULL;
	}
	/* Is this valid SDP? */
	int audio = 0, video = 0, data = 0, bundle = 0, rtcpmux = 0, trickle = 0;
	janus_sdp *parsed_sdp = janus_sdp_preparse(sdp, &audio, &video, &data, &bundle, &rtcpmux, &trickle);
	if(parsed_sdp == NULL) {
		JANUS_LOG(LOG_ERR, "[%"SCNu64"] Couldn't parse SDP...\n", ice_handle->handle_id);
		return NULL;
	}
	janus_sdp_free(parsed_sdp);
	gboolean updating = FALSE;
	if(offer) {
		/* We still don't have a local ICE setup */
		JANUS_LOG(LOG_VERB, "[%"SCNu64"] Audio %s been negotiated\n", ice_handle->handle_id, audio ? "has" : "has NOT");
		if(audio > 1) {
			JANUS_LOG(LOG_ERR, "[%"SCNu64"] More than one audio line? only going to negotiate one...\n", ice_handle->handle_id);
		}
		JANUS_LOG(LOG_VERB, "[%"SCNu64"] Video %s been negotiated\n", ice_handle->handle_id, video ? "has" : "has NOT");
		if(video > 1) {
			JANUS_LOG(LOG_ERR, "[%"SCNu64"] More than one video line? only going to negotiate one...\n", ice_handle->handle_id);
		}
		JANUS_LOG(LOG_VERB, "[%"SCNu64"] SCTP/DataChannels %s been negotiated\n", ice_handle->handle_id, data ? "have" : "have NOT");
		if(data > 1) {
			JANUS_LOG(LOG_ERR, "[%"SCNu64"] More than one data line? only going to negotiate one...\n", ice_handle->handle_id);
		}
#ifndef HAVE_SCTP
		if(data) {
			JANUS_LOG(LOG_WARN, "[%"SCNu64"]   -- DataChannels have been negotiated, but support for them has not been compiled...\n", ice_handle->handle_id);
		}
#endif
		/* Are we still cleaning up from a previous media session? */
		if(janus_flags_is_set(&ice_handle->webrtc_flags, JANUS_ICE_HANDLE_WEBRTC_CLEANING)) {
			JANUS_LOG(LOG_INFO, "[%"SCNu64"] Still cleaning up from a previous media session, let's wait a bit...\n", ice_handle->handle_id);
			gint64 waited = 0;
			while(janus_flags_is_set(&ice_handle->webrtc_flags, JANUS_ICE_HANDLE_WEBRTC_CLEANING)) {
				JANUS_LOG(LOG_VERB, "[%"SCNu64"] Still cleaning up from a previous media session, let's wait a bit...\n", ice_handle->handle_id);
				g_usleep(100000);
				waited += 100000;
				if(waited >= 3*G_USEC_PER_SEC) {
					JANUS_LOG(LOG_VERB, "[%"SCNu64"]   -- Waited 3 seconds, that's enough!\n", ice_handle->handle_id);
					break;
				}
			}
		}
		if(ice_handle->agent == NULL) {
			/* Process SDP in order to setup ICE locally (this is going to result in an answer from the browser) */
			if(janus_ice_setup_local(ice_handle, 0, audio, video, data, bundle, rtcpmux, trickle) < 0) {
				JANUS_LOG(LOG_ERR, "[%"SCNu64"] Error setting ICE locally\n", ice_handle->handle_id);
				return NULL;
			}
		} else {
			updating = TRUE;
			JANUS_LOG(LOG_INFO, "[%"SCNu64"] Updating existing session\n", ice_handle->handle_id);
		}
	}
	if(!updating) {
		/* Wait for candidates-done callback */
		while(ice_handle->cdone < ice_handle->streams_num) {
			if(ice_handle == NULL || janus_flags_is_set(&ice_handle->webrtc_flags, JANUS_ICE_HANDLE_WEBRTC_STOP)
					|| janus_flags_is_set(&ice_handle->webrtc_flags, JANUS_ICE_HANDLE_WEBRTC_ALERT)) {
				JANUS_LOG(LOG_WARN, "[%"SCNu64"] Handle detached or PC closed, giving up...!\n", ice_handle ? ice_handle->handle_id : 0);
				return NULL;
			}
			JANUS_LOG(LOG_VERB, "[%"SCNu64"] Waiting for candidates-done callback...\n", ice_handle->handle_id);
			g_usleep(100000);
			if(ice_handle->cdone < 0) {
				JANUS_LOG(LOG_ERR, "[%"SCNu64"] Error gathering candidates!\n", ice_handle->handle_id);
				return NULL;
			}
		}
	}
	/* Anonymize SDP */
	char *sdp_stripped = janus_sdp_anonymize(sdp);
	if(sdp_stripped == NULL) {
		/* Invalid SDP */
		JANUS_LOG(LOG_ERR, "Invalid SDP\n");
		return NULL;
	}
	/* Add our details */
	char *sdp_merged = janus_sdp_merge(ice_handle, sdp_stripped);
	if(sdp_merged == NULL) {
		/* Couldn't merge SDP */
		JANUS_LOG(LOG_ERR, "Error merging SDP\n");
		g_free(sdp_stripped);
		return NULL;
	}
	/* FIXME Any disabled m-line? */
	if(strstr(sdp_merged, "m=audio 0")) {
		JANUS_LOG(LOG_VERB, "Audio disabled via SDP\n");
		if(!janus_flags_is_set(&ice_handle->webrtc_flags, JANUS_ICE_HANDLE_WEBRTC_BUNDLE)
				|| (!video && !data)) {
			JANUS_LOG(LOG_VERB, "  -- Marking audio stream as disabled\n");
			janus_ice_stream *stream = g_hash_table_lookup(ice_handle->streams, GUINT_TO_POINTER(ice_handle->audio_id));
			if(stream)
				stream->disabled = TRUE;
		}
	}
	if(strstr(sdp_merged, "m=video 0")) {
		JANUS_LOG(LOG_VERB, "Video disabled via SDP\n");
		if(!janus_flags_is_set(&ice_handle->webrtc_flags, JANUS_ICE_HANDLE_WEBRTC_BUNDLE)
				|| (!audio && !data)) {
			JANUS_LOG(LOG_VERB, "  -- Marking video stream as disabled\n");
			janus_ice_stream *stream = NULL;
			if(!janus_flags_is_set(&ice_handle->webrtc_flags, JANUS_ICE_HANDLE_WEBRTC_BUNDLE)) {
				stream = g_hash_table_lookup(ice_handle->streams, GUINT_TO_POINTER(ice_handle->video_id));
			} else {
				gint id = ice_handle->audio_id > 0 ? ice_handle->audio_id : ice_handle->video_id;
				stream = g_hash_table_lookup(ice_handle->streams, GUINT_TO_POINTER(id));
			}
			if(stream)
				stream->disabled = TRUE;
		}
	}
	if(strstr(sdp_merged, "m=application 0 DTLS/SCTP")) {
		JANUS_LOG(LOG_VERB, "Data Channel disabled via SDP\n");
		if(!janus_flags_is_set(&ice_handle->webrtc_flags, JANUS_ICE_HANDLE_WEBRTC_BUNDLE)
				|| (!audio && !video)) {
			JANUS_LOG(LOG_VERB, "  -- Marking data channel stream as disabled\n");
			janus_ice_stream *stream = NULL;
			if(!janus_flags_is_set(&ice_handle->webrtc_flags, JANUS_ICE_HANDLE_WEBRTC_BUNDLE)) {
				stream = g_hash_table_lookup(ice_handle->streams, GUINT_TO_POINTER(ice_handle->data_id));
			} else {
				gint id = ice_handle->audio_id > 0 ? ice_handle->audio_id : (ice_handle->video_id > 0 ? ice_handle->video_id : ice_handle->data_id);
				stream = g_hash_table_lookup(ice_handle->streams, GUINT_TO_POINTER(id));
			}
			if(stream)
				stream->disabled = TRUE;
		}
	}

	if(!updating) {
		if(offer) {
			/* We set the flag to wait for an answer before handling trickle candidates */
			janus_flags_set(&ice_handle->webrtc_flags, JANUS_ICE_HANDLE_WEBRTC_PROCESSING_OFFER);
		} else {
			JANUS_LOG(LOG_INFO, "[%"SCNu64"] Done! Ready to setup remote candidates and send connectivity checks...\n", ice_handle->handle_id);
			if(janus_flags_is_set(&ice_handle->webrtc_flags, JANUS_ICE_HANDLE_WEBRTC_BUNDLE) && audio && video) {
				JANUS_LOG(LOG_VERB, "[%"SCNu64"]   -- bundle is supported by the browser, getting rid of one of the RTP/RTCP components, if any...\n", ice_handle->handle_id);
				if(audio) {
					/* Get rid of video and data, if present */
					if(ice_handle->streams && ice_handle->video_stream) {
						ice_handle->audio_stream->video_ssrc = ice_handle->video_stream->video_ssrc;
						ice_handle->audio_stream->video_ssrc_peer = ice_handle->video_stream->video_ssrc_peer;
						ice_handle->audio_stream->video_ssrc_peer_rtx = ice_handle->video_stream->video_ssrc_peer_rtx;
						janus_ice_stream_free(ice_handle->streams, ice_handle->video_stream);
					}
					ice_handle->video_stream = NULL;
					if(ice_handle->video_id > 0) {
						nice_agent_attach_recv (ice_handle->agent, ice_handle->video_id, 1, g_main_loop_get_context (ice_handle->iceloop), NULL, NULL);
						nice_agent_attach_recv (ice_handle->agent, ice_handle->video_id, 2, g_main_loop_get_context (ice_handle->iceloop), NULL, NULL);
					}
					ice_handle->video_id = 0;
					if(ice_handle->streams && ice_handle->data_stream) {
						janus_ice_stream_free(ice_handle->streams, ice_handle->data_stream);
					}
					ice_handle->data_stream = NULL;
					if(ice_handle->data_id > 0) {
						nice_agent_attach_recv (ice_handle->agent, ice_handle->data_id, 1, g_main_loop_get_context (ice_handle->iceloop), NULL, NULL);
					}
					ice_handle->data_id = 0;
				} else if(video) {
					/* Get rid of data, if present */
					if(ice_handle->streams && ice_handle->data_stream) {
						janus_ice_stream_free(ice_handle->streams, ice_handle->data_stream);
					}
					ice_handle->data_stream = NULL;
					if(ice_handle->data_id > 0) {
						nice_agent_attach_recv (ice_handle->agent, ice_handle->data_id, 1, g_main_loop_get_context (ice_handle->iceloop), NULL, NULL);
					}
					ice_handle->data_id = 0;
				}
			}
			if(janus_flags_is_set(&ice_handle->webrtc_flags, JANUS_ICE_HANDLE_WEBRTC_RTCPMUX)) {
				JANUS_LOG(LOG_VERB, "[%"SCNu64"]   -- rtcp-mux is supported by the browser, getting rid of RTCP components, if any...\n", ice_handle->handle_id);
				if(ice_handle->audio_stream && ice_handle->audio_stream->rtcp_component && ice_handle->audio_stream->components != NULL) {
					nice_agent_attach_recv (ice_handle->agent, ice_handle->audio_id, 2, g_main_loop_get_context (ice_handle->iceloop), NULL, NULL);
					janus_ice_component_free(ice_handle->audio_stream->components, ice_handle->audio_stream->rtcp_component);
					ice_handle->audio_stream->rtcp_component = NULL;
				}
				if(ice_handle->video_stream && ice_handle->video_stream->rtcp_component && ice_handle->video_stream->components != NULL) {
					nice_agent_attach_recv (ice_handle->agent, ice_handle->video_id, 2, g_main_loop_get_context (ice_handle->iceloop), NULL, NULL);
					janus_ice_component_free(ice_handle->video_stream->components, ice_handle->video_stream->rtcp_component);
					ice_handle->video_stream->rtcp_component = NULL;
				}
			}
			janus_mutex_lock(&ice_handle->mutex);
			/* Not trickling (anymore?), set remote candidates now */
			if(ice_handle->audio_id > 0) {
				janus_ice_setup_remote_candidates(ice_handle, ice_handle->audio_id, 1);
				if(!janus_flags_is_set(&ice_handle->webrtc_flags, JANUS_ICE_HANDLE_WEBRTC_RTCPMUX))	/* http://tools.ietf.org/html/rfc5761#section-5.1.3 */
					janus_ice_setup_remote_candidates(ice_handle, ice_handle->audio_id, 2);
			}
			if(ice_handle->video_id > 0) {
				janus_ice_setup_remote_candidates(ice_handle, ice_handle->video_id, 1);
				if(!janus_flags_is_set(&ice_handle->webrtc_flags, JANUS_ICE_HANDLE_WEBRTC_RTCPMUX))	/* http://tools.ietf.org/html/rfc5761#section-5.1.3 */
					janus_ice_setup_remote_candidates(ice_handle, ice_handle->video_id, 2);
			}
			if(ice_handle->data_id > 0) {
				janus_ice_setup_remote_candidates(ice_handle, ice_handle->data_id, 1);
			}
			if(janus_flags_is_set(&ice_handle->webrtc_flags, JANUS_ICE_HANDLE_WEBRTC_TRICKLE)) {
				/* Still trickling, but take note of the fact ICE has started now */
				JANUS_LOG(LOG_VERB, "Still trickling, but we can start sending connectivity checks already, now\n");
				janus_flags_set(&ice_handle->webrtc_flags, JANUS_ICE_HANDLE_WEBRTC_START);
			}
			janus_mutex_unlock(&ice_handle->mutex);
		}
	}
	
	/* Prepare JSON event */
	json_t *jsep = json_object();
	json_object_set_new(jsep, "type", json_string(sdp_type));
	json_object_set_new(jsep, "sdp", json_string(sdp_merged));
	g_free(sdp_stripped);
	//~ g_free(sdp_merged);
	ice_handle->local_sdp = sdp_merged;
	return jsep;
}

void janus_plugin_relay_rtp(janus_plugin_session *plugin_session, int video, char *buf, int len) {
	if((plugin_session < (janus_plugin_session *)0x1000) || plugin_session->stopped || buf == NULL || len < 1)
		return;
	janus_ice_handle *handle = (janus_ice_handle *)plugin_session->gateway_handle;
	if(!handle || janus_flags_is_set(&handle->webrtc_flags, JANUS_ICE_HANDLE_WEBRTC_STOP)
			|| janus_flags_is_set(&handle->webrtc_flags, JANUS_ICE_HANDLE_WEBRTC_ALERT))
		return;
	janus_ice_relay_rtp(handle, video, buf, len);
}

void janus_plugin_relay_rtcp(janus_plugin_session *plugin_session, int video, char *buf, int len) {
	if((plugin_session < (janus_plugin_session *)0x1000) || plugin_session->stopped || buf == NULL || len < 1)
		return;
	janus_ice_handle *handle = (janus_ice_handle *)plugin_session->gateway_handle;
	if(!handle || janus_flags_is_set(&handle->webrtc_flags, JANUS_ICE_HANDLE_WEBRTC_STOP)
			|| janus_flags_is_set(&handle->webrtc_flags, JANUS_ICE_HANDLE_WEBRTC_ALERT))
		return;
	janus_ice_relay_rtcp(handle, video, buf, len);
}

void janus_plugin_relay_data(janus_plugin_session *plugin_session, char *buf, int len) {
	if((plugin_session < (janus_plugin_session *)0x1000) || plugin_session->stopped || buf == NULL || len < 1)
		return;
	janus_ice_handle *handle = (janus_ice_handle *)plugin_session->gateway_handle;
	if(!handle || janus_flags_is_set(&handle->webrtc_flags, JANUS_ICE_HANDLE_WEBRTC_STOP)
			|| janus_flags_is_set(&handle->webrtc_flags, JANUS_ICE_HANDLE_WEBRTC_ALERT))
		return;
#ifdef HAVE_SCTP
	janus_ice_relay_data(handle, buf, len);
#else
	JANUS_LOG(LOG_WARN, "Asked to relay data, but Data Channels support has not been compiled...\n");
#endif
}

void janus_plugin_close_pc(janus_plugin_session *plugin_session) {
	/* A plugin asked to get rid of a PeerConnection */
	if((plugin_session < (janus_plugin_session *)0x1000) || !janus_plugin_session_is_alive(plugin_session) || plugin_session->stopped)
		return;
	janus_ice_handle *ice_handle = (janus_ice_handle *)plugin_session->gateway_handle;
	if(!ice_handle)
		return;
	if(janus_flags_is_set(&ice_handle->webrtc_flags, JANUS_ICE_HANDLE_WEBRTC_STOP)
			|| janus_flags_is_set(&ice_handle->webrtc_flags, JANUS_ICE_HANDLE_WEBRTC_ALERT))
		return;
	janus_session *session = (janus_session *)ice_handle->session;
	if(!session)
		return;
		
	JANUS_LOG(LOG_VERB, "[%"SCNu64"] Plugin asked to hangup PeerConnection: sending alert\n", ice_handle->handle_id);
	/* Send an alert on all the DTLS connections */
	janus_ice_webrtc_hangup(ice_handle);
	/* Get rid of the PeerConnection */
	if(ice_handle->iceloop) {
		gint64 waited = 0;
		while(ice_handle->iceloop && !g_main_loop_is_running(ice_handle->iceloop)) {
			JANUS_LOG(LOG_VERB, "[%"SCNu64"] ICE loop exists but is not running, waiting for it to run\n", ice_handle->handle_id);
			g_usleep (100000);
			waited += 100000;
			if(waited >= G_USEC_PER_SEC) {
				JANUS_LOG(LOG_VERB, "[%"SCNu64"]   -- Waited a second, that's enough!\n", ice_handle->handle_id);
				break;
			}
		}
		if(ice_handle->iceloop && g_main_loop_is_running(ice_handle->iceloop)) {
			JANUS_LOG(LOG_VERB, "[%"SCNu64"] Forcing ICE loop to quit (%s)\n", ice_handle->handle_id, g_main_loop_is_running(ice_handle->iceloop) ? "running" : "NOT running");
			g_main_loop_quit(ice_handle->iceloop);
			g_main_context_wakeup(ice_handle->icectx);
		}
	}
}

void janus_plugin_end_session(janus_plugin_session *plugin_session) {
	/* A plugin asked to get rid of a handle */
	if((plugin_session < (janus_plugin_session *)0x1000) || !janus_plugin_session_is_alive(plugin_session) || plugin_session->stopped)
		return;
	janus_ice_handle *ice_handle = (janus_ice_handle *)plugin_session->gateway_handle;
	if(!ice_handle)
		return;
	janus_session *session = (janus_session *)ice_handle->session;
	if(!session)
		return;
	/* Destroy the handle */
	janus_ice_handle_destroy(session, ice_handle->handle_id);
	janus_mutex_lock(&session->mutex);
	g_hash_table_remove(session->ice_handles, GUINT_TO_POINTER(ice_handle->handle_id));
	janus_mutex_unlock(&session->mutex);
}


static void janus_detect_local_ip(gchar *buf, size_t buflen) {
	JANUS_LOG(LOG_VERB, "Autodetecting local IP...\n");
	struct sockaddr_in addr;
	socklen_t len;
	int fd = socket(AF_INET, SOCK_DGRAM, 0);
	if (fd == -1)
		goto error;
	addr.sin_family = AF_INET;
	addr.sin_port = htons(1);
	inet_pton(AF_INET, "1.2.3.4", &addr.sin_addr.s_addr);
	if (connect(fd, (const struct sockaddr*) &addr, sizeof(addr)) < 0)
		goto error;
	len = sizeof(addr);
	if (getsockname(fd, (struct sockaddr*) &addr, &len) < 0)
		goto error;
	if (getnameinfo((const struct sockaddr*) &addr, sizeof(addr),
			buf, buflen,
			NULL, 0, NI_NUMERICHOST) != 0)
		goto error;
	close(fd);
	return;
error:
	if (fd != -1)
		close(fd);
	JANUS_LOG(LOG_VERB, "Couldn't find any address! using 127.0.0.1 as the local IP... (which is NOT going to work out of your machine)\n");
	g_strlcpy(buf, "127.0.0.1", buflen);
}


/* Main */
gint main(int argc, char *argv[])
{
	/* Core dumps may be disallowed by parent of this process; change that */
	struct rlimit core_limits;
	core_limits.rlim_cur = core_limits.rlim_max = RLIM_INFINITY;
	setrlimit(RLIMIT_CORE, &core_limits);

	struct gengetopt_args_info args_info;
	/* Let's call our cmdline parser */
	if(cmdline_parser(argc, argv, &args_info) != 0)
		exit(1);
	
	JANUS_PRINT("---------------------------------------------------\n");
	JANUS_PRINT("  Starting Meetecho Janus (WebRTC Gateway) v%s\n", JANUS_VERSION_STRING);
	JANUS_PRINT("---------------------------------------------------\n\n");
	
	/* Handle SIGINT (CTRL-C), SIGTERM (from service managers) */
	signal(SIGINT, janus_handle_signal);
	signal(SIGTERM, janus_handle_signal);

	/* Setup Glib */
#if !GLIB_CHECK_VERSION(2, 36, 0)
	g_type_init();
#endif
	
	/* Logging level: default is info and no timestamps */
	janus_log_level = LOG_INFO;
	janus_log_timestamps = FALSE;
	janus_log_colors = TRUE;
	if(args_info.debug_level_given) {
		if(args_info.debug_level_arg < LOG_NONE)
			args_info.debug_level_arg = 0;
		else if(args_info.debug_level_arg > LOG_MAX)
			args_info.debug_level_arg = LOG_MAX;
		janus_log_level = args_info.debug_level_arg;
	}

	/* Any configuration to open? */
	if(args_info.config_given) {
		config_file = g_strdup(args_info.config_arg);
		if(config_file == NULL) {
			JANUS_PRINT("Memory error!\n");
			exit(1);
		}
	}
	if(args_info.configs_folder_given) {
		configs_folder = g_strdup(args_info.configs_folder_arg);
		if(configs_folder == NULL) {
			JANUS_PRINT("Memory error!\n");
			exit(1);
		}
	} else {
		configs_folder = g_strdup (CONFDIR);
	}
	if(config_file == NULL) {
		char file[255];
		g_snprintf(file, 255, "%s/janus.cfg", configs_folder);
		config_file = g_strdup(file);
		if(config_file == NULL) {
			JANUS_PRINT("Memory error!\n");
			exit(1);
		}
	}
	JANUS_PRINT("Reading configuration from %s\n", config_file);
	if((config = janus_config_parse(config_file)) == NULL) {
		if(args_info.config_given) {
			/* We only give up if the configuration file was explicitly provided */
			exit(1);
		}
		JANUS_PRINT("Error reading/parsing the configuration file, going on with the defaults and the command line arguments\n");
		config = janus_config_create("janus.cfg");
		if(config == NULL) {
			/* If we can't even create an empty configuration, something's definitely wrong */
			exit(1);
		}
	}
	janus_config_print(config);
	if(args_info.debug_level_given) {
		char debug[5];
		g_snprintf(debug, 5, "%d", args_info.debug_level_arg);
		janus_config_add_item(config, "general", "debug_level", debug);
	} else {
		/* No command line directive on logging, try the configuration file */
		janus_config_item *item = janus_config_get_item_drilldown(config, "general", "debug_level");
		if(item && item->value) {
			int temp_level = atoi(item->value);
			if(temp_level == 0 && strcmp(item->value, "0")) {
				JANUS_PRINT("Invalid debug level %s (configuration), using default (info=4)\n", item->value);
			} else {
				janus_log_level = temp_level;
				if(janus_log_level < LOG_NONE)
					janus_log_level = 0;
				else if(janus_log_level > LOG_MAX)
					janus_log_level = LOG_MAX;
			}
		}
	}
	/* Any command line argument that should overwrite the configuration? */
	JANUS_PRINT("Checking command line arguments...\n");
	if(args_info.debug_timestamps_given) {
		janus_config_add_item(config, "general", "debug_timestamps", "yes");
	}
	if(args_info.disable_colors_given) {
		janus_config_add_item(config, "general", "debug_colors", "no");
	}
 	if(args_info.interface_given) {
		janus_config_add_item(config, "general", "interface", args_info.interface_arg);
	}
	if(args_info.configs_folder_given) {
		janus_config_add_item(config, "general", "configs_folder", args_info.configs_folder_arg);
	}
	if(args_info.plugins_folder_given) {
		janus_config_add_item(config, "general", "plugins_folder", args_info.plugins_folder_arg);
	}
	if(args_info.apisecret_given) {
		janus_config_add_item(config, "general", "api_secret", args_info.apisecret_arg);
	}
	if(args_info.token_auth_given) {
		janus_config_add_item(config, "general", "token_auth", "yes");
	}
	if(args_info.cert_pem_given) {
		janus_config_add_item(config, "certificates", "cert_pem", args_info.cert_pem_arg);
	}
	if(args_info.cert_key_given) {
		janus_config_add_item(config, "certificates", "cert_key", args_info.cert_key_arg);
	}
	if(args_info.stun_server_given) {
		/* Split in server and port (if port missing, use 3478 as default) */
		char *stunport = strrchr(args_info.stun_server_arg, ':');
		if(stunport != NULL) {
			*stunport = '\0';
			stunport++;
			janus_config_add_item(config, "nat", "stun_server", args_info.stun_server_arg);
			janus_config_add_item(config, "nat", "stun_port", stunport);
		} else {
			janus_config_add_item(config, "nat", "stun_server", args_info.stun_server_arg);
			janus_config_add_item(config, "nat", "stun_port", "3478");
		}
	}
	if(args_info.nat_1_1_given) {
		janus_config_add_item(config, "nat", "nat_1_1_mapping", args_info.nat_1_1_arg);
	}
	if(args_info.ice_enforce_list_given) {
		janus_config_add_item(config, "nat", "ice_enforce_list", args_info.ice_enforce_list_arg);
	}
	if(args_info.ice_ignore_list_given) {
		janus_config_add_item(config, "nat", "ice_ignore_list", args_info.ice_ignore_list_arg);
	}
	if(args_info.libnice_debug_given) {
		janus_config_add_item(config, "nat", "nice_debug", "true");
	}
	if(args_info.ice_lite_given) {
		janus_config_add_item(config, "nat", "ice_lite", "true");
	}
	if(args_info.ice_tcp_given) {
		janus_config_add_item(config, "nat", "ice_tcp", "true");
	}
	if(args_info.ipv6_candidates_given) {
		janus_config_add_item(config, "media", "ipv6", "true");
	}
	if(args_info.force_bundle_given) {
		janus_config_add_item(config, "media", "force-bundle", "true");
	}
	if(args_info.force_rtcp_mux_given) {
		janus_config_add_item(config, "media", "force-rtcp-mux", "true");
	}
	if(args_info.max_nack_queue_given) {
		char mnq[20];
		g_snprintf(mnq, 20, "%d", args_info.max_nack_queue_arg);
		janus_config_add_item(config, "media", "max_nack_queue", mnq);
	}
	if(args_info.rtp_port_range_given) {
		janus_config_add_item(config, "media", "rtp_port_range", args_info.rtp_port_range_arg);
	}
	janus_config_print(config);

	/* Logging/debugging */
	JANUS_PRINT("Debug/log level is %d\n", janus_log_level);
	janus_config_item *item = janus_config_get_item_drilldown(config, "general", "debug_timestamps");
	if(item && item->value)
		janus_log_timestamps = janus_is_true(item->value);
	JANUS_PRINT("Debug/log timestamps are %s\n", janus_log_timestamps ? "enabled" : "disabled");
	item = janus_config_get_item_drilldown(config, "general", "debug_colors");
	if(item && item->value)
		janus_log_colors = janus_is_true(item->value);
	JANUS_PRINT("Debug/log colors are %s\n", janus_log_colors ? "enabled" : "disabled");

	/* Any IP/interface to enforce/ignore? */
	item = janus_config_get_item_drilldown(config, "nat", "ice_enforce_list");
	if(item && item->value) {
		gchar **list = g_strsplit(item->value, ",", -1);
		gchar *index = list[0];
		if(index != NULL) {
			int i=0;
			while(index != NULL) {
				if(strlen(index) > 0) {
					JANUS_LOG(LOG_INFO, "Adding '%s' to the ICE enforce list...\n", index);
					janus_ice_enforce_interface(g_strdup(index));
				}
				i++;
				index = list[i];
			}
		}
		g_strfreev(list);
		list = NULL;
	}
	item = janus_config_get_item_drilldown(config, "nat", "ice_ignore_list");
	if(item && item->value) {
		gchar **list = g_strsplit(item->value, ",", -1);
		gchar *index = list[0];
		if(index != NULL) {
			int i=0;
			while(index != NULL) {
				if(strlen(index) > 0) {
					JANUS_LOG(LOG_INFO, "Adding '%s' to the ICE ignore list...\n", index);
					janus_ice_ignore_interface(g_strdup(index));
				}
				i++;
				index = list[i];
			}
		}
		g_strfreev(list);
		list = NULL;
	}
	/* What is the local IP? */
	JANUS_LOG(LOG_VERB, "Selecting local IP address...\n");
	gboolean local_ip_set = FALSE;
	item = janus_config_get_item_drilldown(config, "general", "interface");
	if(item && item->value) {
		JANUS_LOG(LOG_VERB, "  -- Will try to use %s\n", item->value);
		int family;
		if (!janus_is_ip_valid(item->value, &family)) {
			JANUS_LOG(LOG_WARN, "Invalid local IP specified: %s, guessing the default...\n", item->value);
		} else {
			/* Verify that we can actually bind to that address */
			int fd = socket(family, SOCK_DGRAM, 0);
			if (fd == -1) {
				JANUS_LOG(LOG_WARN, "Error creating test socket, falling back to detecting IP address...\n");
			} else {
				int r;
				struct sockaddr_storage ss;
				socklen_t addrlen;
				memset(&ss, 0, sizeof(ss));
				if (family == AF_INET) {
					struct sockaddr_in *addr4 = (struct sockaddr_in*)&ss;
					addr4->sin_family = AF_INET;
					addr4->sin_port = 0;
					inet_pton(AF_INET, item->value, &(addr4->sin_addr.s_addr));
					addrlen = sizeof(struct sockaddr_in);
				} else {
					struct sockaddr_in6 *addr6 = (struct sockaddr_in6*)&ss;
					addr6->sin6_family = AF_INET6;
					addr6->sin6_port = 0;
					inet_pton(AF_INET6, item->value, &(addr6->sin6_addr.s6_addr));
					addrlen = sizeof(struct sockaddr_in6);
				}
				r = bind(fd, (const struct sockaddr*)&ss, addrlen);
				close(fd);
				if (r < 0) {
					JANUS_LOG(LOG_WARN, "Error setting local IP address to %s, falling back to detecting IP address...\n", item->value);
				} else {
					g_strlcpy(local_ip, item->value, sizeof(local_ip));
					local_ip_set = TRUE;
				}
			}
		}
	}
	if (!local_ip_set)
		janus_detect_local_ip(local_ip, sizeof(local_ip));
	JANUS_LOG(LOG_INFO, "Using %s as local IP...\n", local_ip);

	/* Is there any API secret to consider? */
	api_secret = NULL;
	item = janus_config_get_item_drilldown(config, "general", "api_secret");
	if(item && item->value) {
		api_secret = g_strdup(item->value);
	}
	/* Is there any API secret to consider? */
	admin_api_secret = NULL;
	item = janus_config_get_item_drilldown(config, "general", "admin_secret");
	if(item && item->value) {
		admin_api_secret = g_strdup(item->value);
	}
	/* Also check if the token based authentication mechanism needs to be enabled */
	item = janus_config_get_item_drilldown(config, "general", "token_auth");
	janus_auth_init(item && item->value && janus_is_true(item->value));

	/* Setup ICE stuff (e.g., checking if the provided STUN server is correct) */
	char *stun_server = NULL, *turn_server = NULL;
	uint16_t stun_port = 0, turn_port = 0;
	char *turn_type = NULL, *turn_user = NULL, *turn_pwd = NULL;
	char *turn_rest_api = NULL, *turn_rest_api_key = NULL;
	uint16_t rtp_min_port = 0, rtp_max_port = 0;
	gboolean ice_lite = FALSE, ice_tcp = FALSE, ipv6 = FALSE;
	item = janus_config_get_item_drilldown(config, "media", "ipv6");
	ipv6 = (item && item->value) ? janus_is_true(item->value) : FALSE;
	item = janus_config_get_item_drilldown(config, "media", "rtp_port_range");
	if(item && item->value) {
		/* Split in min and max port */
		char *maxport = strrchr(item->value, '-');
		if(maxport != NULL) {
			*maxport = '\0';
			maxport++;
			rtp_min_port = atoi(item->value);
			rtp_max_port = atoi(maxport);
			maxport--;
			*maxport = '-';
		}
		if(rtp_min_port > rtp_max_port) {
			int temp_port = rtp_min_port;
			rtp_min_port = rtp_max_port;
			rtp_max_port = temp_port;
		}
		if(rtp_max_port == 0)
			rtp_max_port = 65535;
		JANUS_LOG(LOG_INFO, "RTP port range: %u -- %u\n", rtp_min_port, rtp_max_port);
	}
	/* Check if we need to enable the ICE Lite mode */
	item = janus_config_get_item_drilldown(config, "nat", "ice_lite");
	ice_lite = (item && item->value) ? janus_is_true(item->value) : FALSE;
	/* Check if we need to enable ICE-TCP support (warning: still broken, for debugging only) */
	item = janus_config_get_item_drilldown(config, "nat", "ice_tcp");
	ice_tcp = (item && item->value) ? janus_is_true(item->value) : FALSE;
	/* Any STUN server to use in Janus? */
	item = janus_config_get_item_drilldown(config, "nat", "stun_server");
	if(item && item->value)
		stun_server = (char *)item->value;
	item = janus_config_get_item_drilldown(config, "nat", "stun_port");
	if(item && item->value)
		stun_port = atoi(item->value);
	/* Any 1:1 NAT mapping to take into account? */
	item = janus_config_get_item_drilldown(config, "nat", "nat_1_1_mapping");
	if(item && item->value) {
		janus_set_public_ip(item->value);
		janus_ice_enable_nat_1_1();
	}
	/* Any TURN server to use in Janus? */
	item = janus_config_get_item_drilldown(config, "nat", "turn_server");
	if(item && item->value)
		turn_server = (char *)item->value;
	item = janus_config_get_item_drilldown(config, "nat", "turn_port");
	if(item && item->value)
		turn_port = atoi(item->value);
	item = janus_config_get_item_drilldown(config, "nat", "turn_type");
	if(item && item->value)
		turn_type = (char *)item->value;
	item = janus_config_get_item_drilldown(config, "nat", "turn_user");
	if(item && item->value)
		turn_user = (char *)item->value;
	item = janus_config_get_item_drilldown(config, "nat", "turn_pwd");
	if(item && item->value)
		turn_pwd = (char *)item->value;
	/* Check if there's any TURN REST API backend to use */
	item = janus_config_get_item_drilldown(config, "nat", "turn_rest_api");
	if(item && item->value)
		turn_rest_api = (char *)item->value;
	item = janus_config_get_item_drilldown(config, "nat", "turn_rest_api_key");
	if(item && item->value)
		turn_rest_api_key = (char *)item->value;
	/* Initialize the ICE stack now */
	janus_ice_init(ice_lite, ice_tcp, ipv6, rtp_min_port, rtp_max_port);
	if(janus_ice_set_stun_server(stun_server, stun_port) < 0) {
		JANUS_LOG(LOG_FATAL, "Invalid STUN address %s:%u\n", stun_server, stun_port);
		exit(1);
	}
	if(janus_ice_set_turn_server(turn_server, turn_port, turn_type, turn_user, turn_pwd) < 0) {
		JANUS_LOG(LOG_FATAL, "Invalid TURN address %s:%u\n", turn_server, turn_port);
		exit(1);
	}
#ifndef HAVE_LIBCURL
	if(turn_rest_api != NULL || turn_rest_api_key != NULL) {
		JANUS_LOG(LOG_WARN, "A TURN REST API backend specified in the settings, but libcurl support has not been built\n");
	}
#else
	if(janus_ice_set_turn_rest_api(turn_rest_api, turn_rest_api_key) < 0) {
		JANUS_LOG(LOG_FATAL, "Invalid TURN REST API configuration: %s (%s)\n", turn_rest_api, turn_rest_api_key);
		exit(1);
	}
#endif
	item = janus_config_get_item_drilldown(config, "nat", "nice_debug");
	if(item && item->value && janus_is_true(item->value)) {
		/* Enable libnice debugging */
		janus_ice_debugging_enable();
	}
	if(stun_server == NULL && turn_server == NULL) {
		/* No STUN and TURN server provided for Janus: make sure it isn't on a private address */
		gboolean private_address = FALSE;
		struct sockaddr_in addr;
		if(inet_pton(AF_INET, local_ip, &addr) > 0) {
			unsigned short int ip[4];
			sscanf(local_ip, "%hu.%hu.%hu.%hu", &ip[0], &ip[1], &ip[2], &ip[3]);
			if(ip[0] == 10) {
				/* Class A private address */
				private_address = TRUE;
			} else if(ip[0] == 172 && (ip[1] >= 16 && ip[1] <= 31)) {
				/* Class B private address */
				private_address = TRUE;
			} else if(ip[0] == 192 && ip[1] == 168) {
				/* Class C private address */
				private_address = TRUE;
			}
		}
		if(private_address) {
			JANUS_LOG(LOG_WARN, "Janus is deployed on a private address (%s) but you didn't specify any STUN server! Expect trouble if this is supposed to work over the internet and not just in a LAN...\n", local_ip);
		}
	}
	/* Are we going to force BUNDLE and/or rtcp-mux? */
	gboolean force_bundle = FALSE, force_rtcpmux = FALSE;
	item = janus_config_get_item_drilldown(config, "media", "force-bundle");
	force_bundle = (item && item->value) ? janus_is_true(item->value) : FALSE;
	janus_ice_force_bundle(force_bundle);
	item = janus_config_get_item_drilldown(config, "media", "force-rtcp-mux");
	force_rtcpmux = (item && item->value) ? janus_is_true(item->value) : FALSE;
	janus_ice_force_rtcpmux(force_rtcpmux);
	/* NACK related stuff */
	item = janus_config_get_item_drilldown(config, "media", "max_nack_queue");
	if(item && item->value) {
		int mnq = atoi(item->value);
		if(mnq < 0) {
			JANUS_LOG(LOG_WARN, "Ignoring max_nack_queue value as it's not a positive integer\n");
		} else {
			janus_set_max_nack_queue(mnq);
		}
	}

	/* Setup OpenSSL stuff */
	item = janus_config_get_item_drilldown(config, "certificates", "cert_pem");
	if(!item || !item->value) {
		JANUS_LOG(LOG_FATAL, "Missing certificate/key path, use the command line or the configuration to provide one\n");
		exit(1);
	}
	server_pem = (char *)item->value;
	item = janus_config_get_item_drilldown(config, "certificates", "cert_key");
	if(!item || !item->value) {
		JANUS_LOG(LOG_FATAL, "Missing certificate/key path, use the command line or the configuration to provide one\n");
		exit(1);
	}
	server_key = (char *)item->value;
	JANUS_LOG(LOG_VERB, "Using certificates:\n\t%s\n\t%s\n", server_pem, server_key);
	SSL_library_init();
	SSL_load_error_strings();
	OpenSSL_add_all_algorithms();
	/* ... and DTLS-SRTP in particular */
	if(janus_dtls_srtp_init(server_pem, server_key) < 0) {
		exit(1);
	}
	/* Check if there's any custom value for the starting MTU to use in the BIO filter */
	item = janus_config_get_item_drilldown(config, "media", "dtls_mtu");
	if(item && item->value)
		janus_dtls_bio_filter_set_mtu(atoi(item->value));

#ifdef HAVE_SCTP
	/* Initialize SCTP for DataChannels */
	if(janus_sctp_init() < 0) {
		exit(1);
	}
#else
	JANUS_LOG(LOG_WARN, "Data Channels support not compiled\n");
#endif

	/* Initialize Sofia-SDP */
	if(janus_sdp_init() < 0) {
		exit(1);
	}

	/* Load plugins */
	const char *path = PLUGINDIR;
	item = janus_config_get_item_drilldown(config, "general", "plugins_folder");
	if(item && item->value)
		path = (char *)item->value;
	JANUS_LOG(LOG_INFO, "Plugins folder: %s\n", path);
	DIR *dir = opendir(path);
	if(!dir) {
		JANUS_LOG(LOG_FATAL, "\tCouldn't access plugins folder...\n");
		exit(1);
	}
	/* Any plugin to ignore? */
	gchar **disabled_plugins = NULL;
	item = janus_config_get_item_drilldown(config, "plugins", "disable");
	if(item && item->value)
		disabled_plugins = g_strsplit(item->value, ",", -1);
	/* Open the shared objects */
	struct dirent *pluginent = NULL;
	char pluginpath[1024];
	while((pluginent = readdir(dir))) {
		int len = strlen(pluginent->d_name);
		if (len < 4) {
			continue;
		}
		if (strcasecmp(pluginent->d_name+len-strlen(SHLIB_EXT), SHLIB_EXT)) {
			continue;
		}
		/* Check if this plugins has been disabled in the configuration file */
		if(disabled_plugins != NULL) {
			gchar *index = disabled_plugins[0];
			if(index != NULL) {
				int i=0;
				gboolean skip = FALSE;
				while(index != NULL) {
					while(isspace(*index))
						index++;
					if(strlen(index) && !strcmp(index, pluginent->d_name)) {
						JANUS_LOG(LOG_WARN, "Plugin '%s' has been disabled, skipping...\n", pluginent->d_name);
						skip = TRUE;
						break;
					}
					i++;
					index = disabled_plugins[i];
				}
				if(skip)
					continue;
			}
		}
		JANUS_LOG(LOG_INFO, "Loading plugin '%s'...\n", pluginent->d_name);
		memset(pluginpath, 0, 1024);
		g_snprintf(pluginpath, 1024, "%s/%s", path, pluginent->d_name);
		void *plugin = dlopen(pluginpath, RTLD_LAZY);
		if (!plugin) {
			JANUS_LOG(LOG_ERR, "\tCouldn't load plugin '%s': %s\n", pluginent->d_name, dlerror());
		} else {
			create_p *create = (create_p*) dlsym(plugin, "create");
			const char *dlsym_error = dlerror();
			if (dlsym_error) {
				JANUS_LOG(LOG_ERR, "\tCouldn't load symbol 'create': %s\n", dlsym_error);
				continue;
			}
			janus_plugin *janus_plugin = create();
			if(!janus_plugin) {
				JANUS_LOG(LOG_ERR, "\tCouldn't use function 'create'...\n");
				continue;
			}
			/* Are all the mandatory methods and callbacks implemented? */
			if(!janus_plugin->init || !janus_plugin->destroy ||
					!janus_plugin->get_api_compatibility ||
					!janus_plugin->get_version ||
					!janus_plugin->get_version_string ||
					!janus_plugin->get_description ||
					!janus_plugin->get_package ||
					!janus_plugin->get_name ||
					!janus_plugin->create_session ||
					!janus_plugin->query_session ||
					!janus_plugin->destroy_session ||
					!janus_plugin->handle_message ||
					!janus_plugin->setup_media ||
					!janus_plugin->hangup_media) {
				JANUS_LOG(LOG_ERR, "\tMissing some mandatory methods/callbacks, skipping this plugin...\n");
				continue;
			}
			if(janus_plugin->get_api_compatibility() < JANUS_PLUGIN_API_VERSION) {
				JANUS_LOG(LOG_ERR, "The '%s' plugin was compiled against an older version of the API (%d < %d), skipping it: update it to enable it again\n",
					janus_plugin->get_package(), janus_plugin->get_api_compatibility(), JANUS_PLUGIN_API_VERSION);
				continue;
			}
			janus_plugin->init(&janus_handler_plugin, configs_folder);
			JANUS_LOG(LOG_VERB, "\tVersion: %d (%s)\n", janus_plugin->get_version(), janus_plugin->get_version_string());
			JANUS_LOG(LOG_VERB, "\t   [%s] %s\n", janus_plugin->get_package(), janus_plugin->get_name());
			JANUS_LOG(LOG_VERB, "\t   %s\n", janus_plugin->get_description());
			JANUS_LOG(LOG_VERB, "\t   Plugin API version: %d\n", janus_plugin->get_api_compatibility());
			if(!janus_plugin->incoming_rtp && !janus_plugin->incoming_rtcp && !janus_plugin->incoming_data) {
				JANUS_LOG(LOG_WARN, "The '%s' plugin doesn't implement any callback for RTP/RTCP/data... is this on purpose?\n",
					janus_plugin->get_package());
			}
			if(!janus_plugin->incoming_rtp && !janus_plugin->incoming_rtcp && janus_plugin->incoming_data) {
				JANUS_LOG(LOG_WARN, "The '%s' plugin will only handle data channels (no RTP/RTCP)... is this on purpose?\n",
					janus_plugin->get_package());
			}
			if(plugins == NULL)
				plugins = g_hash_table_new(g_str_hash, g_str_equal);
			g_hash_table_insert(plugins, (gpointer)janus_plugin->get_package(), janus_plugin);
			if(plugins_so == NULL)
				plugins_so = g_hash_table_new(g_str_hash, g_str_equal);
			g_hash_table_insert(plugins_so, (gpointer)janus_plugin->get_package(), plugin);
		}
	}
	closedir(dir);
	if(disabled_plugins != NULL)
		g_strfreev(disabled_plugins);
	disabled_plugins = NULL;

	/* Create a thread pool to handle incoming requests, no matter what the transport */
	GError *error = NULL;
	tasks = g_thread_pool_new(janus_transport_task, NULL, -1, FALSE, &error);
	if(error != NULL) {
		/* Something went wrong... */
		JANUS_LOG(LOG_FATAL, "Got error %d (%s) trying to launch the request pool task thread...\n", error->code, error->message ? error->message : "??");
		exit(1);
	}

	/* Load transports */
	gboolean janus_api_enabled = FALSE, admin_api_enabled = FALSE;
	path = TRANSPORTDIR;
	item = janus_config_get_item_drilldown(config, "general", "transports_folder");
	if(item && item->value)
		path = (char *)item->value;
	JANUS_LOG(LOG_INFO, "Transpor plugins folder: %s\n", path);
	dir = opendir(path);
	if(!dir) {
		JANUS_LOG(LOG_FATAL, "\tCouldn't access transport plugins folder...\n");
		exit(1);
	}
	/* Any transport to ignore? */
	gchar **disabled_transports = NULL;
	item = janus_config_get_item_drilldown(config, "transports", "disable");
	if(item && item->value)
		disabled_transports = g_strsplit(item->value, ",", -1);
	/* Open the shared objects */
	struct dirent *transportent = NULL;
	char transportpath[1024];
	while((transportent = readdir(dir))) {
		int len = strlen(transportent->d_name);
		if (len < 4) {
			continue;
		}
		if (strcasecmp(transportent->d_name+len-strlen(SHLIB_EXT), SHLIB_EXT)) {
			continue;
		}
		/* Check if this transports has been disabled in the configuration file */
		if(disabled_transports != NULL) {
			gchar *index = disabled_transports[0];
			if(index != NULL) {
				int i=0;
				gboolean skip = FALSE;
				while(index != NULL) {
					while(isspace(*index))
						index++;
					if(strlen(index) && !strcmp(index, transportent->d_name)) {
						JANUS_LOG(LOG_WARN, "Transport plugin '%s' has been disabled, skipping...\n", transportent->d_name);
						skip = TRUE;
						break;
					}
					i++;
					index = disabled_transports[i];
				}
				if(skip)
					continue;
			}
		}
		JANUS_LOG(LOG_INFO, "Loading transport plugin '%s'...\n", transportent->d_name);
		memset(transportpath, 0, 1024);
		g_snprintf(transportpath, 1024, "%s/%s", path, transportent->d_name);
		void *transport = dlopen(transportpath, RTLD_LAZY);
		if (!transport) {
			JANUS_LOG(LOG_ERR, "\tCouldn't load transport plugin '%s': %s\n", transportent->d_name, dlerror());
		} else {
			create_t *create = (create_t*) dlsym(transport, "create");
			const char *dlsym_error = dlerror();
			if (dlsym_error) {
				JANUS_LOG(LOG_ERR, "\tCouldn't load symbol 'create': %s\n", dlsym_error);
				continue;
			}
			janus_transport *janus_transport = create();
			if(!janus_transport) {
				JANUS_LOG(LOG_ERR, "\tCouldn't use function 'create'...\n");
				continue;
			}
			/* Are all the mandatory methods and callbacks implemented? */
			if(!janus_transport->init || !janus_transport->destroy ||
					!janus_transport->get_api_compatibility ||
					!janus_transport->get_version ||
					!janus_transport->get_version_string ||
					!janus_transport->get_description ||
					!janus_transport->get_package ||
					!janus_transport->get_name ||
					!janus_transport->send_message ||
					!janus_transport->is_janus_api_enabled ||
					!janus_transport->is_admin_api_enabled ||
					!janus_transport->session_created ||
					!janus_transport->session_over) {
				JANUS_LOG(LOG_ERR, "\tMissing some mandatory methods/callbacks, skipping this transport plugin...\n");
				continue;
			}
			if(janus_transport->get_api_compatibility() < JANUS_TRANSPORT_API_VERSION) {
				JANUS_LOG(LOG_ERR, "The '%s' transport plugin was compiled against an older version of the API (%d < %d), skipping it: update it to enable it again\n",
					janus_transport->get_package(), janus_transport->get_api_compatibility(), JANUS_TRANSPORT_API_VERSION);
				continue;
			}
			janus_transport->init(&janus_handler_transport, configs_folder);
			JANUS_LOG(LOG_VERB, "\tVersion: %d (%s)\n", janus_transport->get_version(), janus_transport->get_version_string());
			JANUS_LOG(LOG_VERB, "\t   [%s] %s\n", janus_transport->get_package(), janus_transport->get_name());
			JANUS_LOG(LOG_VERB, "\t   %s\n", janus_transport->get_description());
			JANUS_LOG(LOG_VERB, "\t   Plugin API version: %d\n", janus_transport->get_api_compatibility());
			JANUS_LOG(LOG_VERB, "\t   Janus API: %s\n", janus_transport->is_janus_api_enabled() ? "enabled" : "disabled");
			JANUS_LOG(LOG_VERB, "\t   Admin API: %s\n", janus_transport->is_admin_api_enabled() ? "enabled" : "disabled");
			janus_api_enabled = janus_api_enabled || janus_transport->is_janus_api_enabled();
			admin_api_enabled = admin_api_enabled || janus_transport->is_admin_api_enabled();
			if(transports == NULL)
				transports = g_hash_table_new(g_str_hash, g_str_equal);
			g_hash_table_insert(transports, (gpointer)janus_transport->get_package(), janus_transport);
			if(transports_so == NULL)
				transports_so = g_hash_table_new(g_str_hash, g_str_equal);
			g_hash_table_insert(transports_so, (gpointer)janus_transport->get_package(), transport);
		}
	}
	closedir(dir);
	if(disabled_transports != NULL)
		g_strfreev(disabled_transports);
	disabled_transports = NULL;
	/* Make sure at least a Janus API transport is available */
	if(!janus_api_enabled) {
		JANUS_LOG(LOG_FATAL, "No Janus API transport is available... enable at least one and restart Janus\n");
		exit(1);	/* FIXME Should we really give up? */
	}
	/* Make sure at least an admin API transport is available, if the auth mechanism is enabled */
	if(!admin_api_enabled && janus_auth_is_enabled()) {
		JANUS_LOG(LOG_FATAL, "No Admin/monitor transport is available, but the token based authentication mechanism is enabled... this will cause all requests to fail, giving up! If you want to use tokens, enable the Admin/monitor API and restart Janus\n");
		exit(1);	/* FIXME Should we really give up? */
	}

	/* Sessions */
	sessions = g_hash_table_new(NULL, NULL);
	old_sessions = g_hash_table_new(NULL, NULL);
	janus_mutex_init(&sessions_mutex);
	/* Start the sessions watchdog */
	sessions_watchdog_context = g_main_context_new();
	GMainLoop *watchdog_loop = g_main_loop_new(sessions_watchdog_context, FALSE);
	error = NULL;
	GThread *watchdog = g_thread_try_new("watchdog", &janus_sessions_watchdog, watchdog_loop, &error);
	if(error != NULL) {
		JANUS_LOG(LOG_FATAL, "Got error %d (%s) trying to start sessions watchdog...\n", error->code, error->message ? error->message : "??");
		exit(1);
	}

	while(!g_atomic_int_get(&stop)) {
		/* Loop until we have to stop */
		usleep(250000); /* A signal will cancel usleep() but not g_usleep() */
	}

	/* Done */
	JANUS_LOG(LOG_INFO, "Ending watchdog mainloop...\n");
	g_main_loop_quit(watchdog_loop);
	g_thread_join(watchdog);
	watchdog = NULL;
	g_main_loop_unref(watchdog_loop);
	g_main_context_unref(sessions_watchdog_context);

	if(config)
		janus_config_destroy(config);

	JANUS_LOG(LOG_INFO, "Closing transport plugins:\n");
	if(transports != NULL) {
		g_hash_table_foreach(transports, janus_transport_close, NULL);
		g_hash_table_destroy(transports);
	}
	if(transports_so != NULL) {
		g_hash_table_foreach(transports_so, janus_transportso_close, NULL);
		g_hash_table_destroy(transports_so);
	}
	g_thread_pool_free(tasks, FALSE, FALSE);

	JANUS_LOG(LOG_INFO, "Destroying sessions...\n");
	if(sessions != NULL)
		g_hash_table_destroy(sessions);
	if(old_sessions != NULL)
		g_hash_table_destroy(old_sessions);
	JANUS_LOG(LOG_INFO, "Freeing crypto resources...\n");
	SSL_CTX_free(janus_dtls_get_ssl_ctx());
	EVP_cleanup();
	ERR_free_strings();
	JANUS_LOG(LOG_INFO, "Cleaning SDP structures...\n");
	janus_sdp_deinit();
#ifdef HAVE_SCTP
	JANUS_LOG(LOG_INFO, "De-initializing SCTP...\n");
	janus_sctp_deinit();
#endif
	janus_ice_deinit();
	janus_auth_deinit();

	JANUS_LOG(LOG_INFO, "Closing plugins:\n");
	if(plugins != NULL) {
		g_hash_table_foreach(plugins, janus_plugin_close, NULL);
		g_hash_table_destroy(plugins);
	}
	if(plugins_so != NULL) {
		g_hash_table_foreach(plugins_so, janus_pluginso_close, NULL);
		g_hash_table_destroy(plugins_so);
	}

	JANUS_PRINT("Bye!\n");
	exit(0);
}<|MERGE_RESOLUTION|>--- conflicted
+++ resolved
@@ -1987,11 +1987,7 @@
 
 
 /* Plugin callback interface */
-<<<<<<< HEAD
-int janus_plugin_push_event(janus_plugin_session *handle, janus_plugin *plugin, const char *transaction, const char *message, const char *sdp_type, const char *sdp) {
-=======
-int janus_push_event(janus_plugin_session *plugin_session, janus_plugin *plugin, const char *transaction, const char *message, const char *sdp_type, const char *sdp) {
->>>>>>> 98442bb0
+int janus_plugin_push_event(janus_plugin_session *plugin_session, janus_plugin *plugin, const char *transaction, const char *message, const char *sdp_type, const char *sdp) {
 	if(!plugin || !message)
 		return -1;
 	if(!plugin_session || plugin_session < (janus_plugin_session *)0x1000 ||
@@ -2017,11 +2013,7 @@
 	/* Attach JSEP if possible? */
 	json_t *jsep = NULL;
 	if(sdp_type != NULL && sdp != NULL) {
-<<<<<<< HEAD
-		jsep = janus_plugin_handle_sdp(handle, plugin, sdp_type, sdp);
-=======
-		jsep = janus_handle_sdp(plugin_session, plugin, sdp_type, sdp);
->>>>>>> 98442bb0
+		jsep = janus_plugin_handle_sdp(plugin_session, plugin, sdp_type, sdp);
 		if(jsep == NULL) {
 			if(ice_handle == NULL || janus_flags_is_set(&ice_handle->webrtc_flags, JANUS_ICE_HANDLE_WEBRTC_STOP)
 					|| janus_flags_is_set(&ice_handle->webrtc_flags, JANUS_ICE_HANDLE_WEBRTC_ALERT)) {
@@ -2053,15 +2045,10 @@
 	return JANUS_OK;
 }
 
-<<<<<<< HEAD
-json_t *janus_plugin_handle_sdp(janus_plugin_session *handle, janus_plugin *plugin, const char *sdp_type, const char *sdp) {
-	if(handle == NULL || !janus_plugin_session_is_alive(handle) || handle->stopped || plugin == NULL || sdp_type == NULL || sdp == NULL) {
-=======
-json_t *janus_handle_sdp(janus_plugin_session *plugin_session, janus_plugin *plugin, const char *sdp_type, const char *sdp) {
+json_t *janus_plugin_handle_sdp(janus_plugin_session *plugin_session, janus_plugin *plugin, const char *sdp_type, const char *sdp) {
 	if(!plugin_session || plugin_session < (janus_plugin_session *)0x1000 ||
 			!janus_plugin_session_is_alive(plugin_session) || plugin_session->stopped ||
 			plugin == NULL || sdp_type == NULL || sdp == NULL) {
->>>>>>> 98442bb0
 		JANUS_LOG(LOG_ERR, "Invalid arguments\n");
 		return NULL;
 	}
