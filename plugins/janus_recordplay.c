/*! \file   janus_recordplay.c
 * \author Lorenzo Miniero <lorenzo@meetecho.com>
 * \copyright GNU General Public License v3
 * \brief  Janus Record&Play plugin
 * \details  This is a simple application that implements two different
 * features: it allows you to record a message you send with WebRTC in
 * the format defined in recorded.c (MJR recording) and subsequently
 * replay this recording (or other previously recorded) through WebRTC
 * as well.
 * 
 * This application aims at showing how easy recording frames sent by
 * a peer is, and how this recording can be re-used directly, without
 * necessarily involving a post-processing process (e.g., through the
 * tool we provide in janus-pp-rec.c).
 * 
 * The configuration process is quite easy: just choose where the
 * recordings should be saved. The same folder will also be used to list
 * the available recordings that can be replayed.
 * 
 * \note The application creates a special file in INI format with
 * \c .nfo extension for each recording that is saved. This is necessary
 * to map a specific audio .mjr file to a different video .mjr one, as
 * they always get saved in different files. If you want to replay
 * recordings you took in a different application (e.g., the streaming
 * or videoroom plugins) just copy the related files in the folder you
 * configured this plugin to use and create a .nfo file in the same
 * folder to create a mapping, e.g.:
 * 
 * 		[12345678]
 * 		name = My videoroom recording
 * 		date = 2014-10-14 17:11:26
 * 		audio = mcu-audio.mjr
 * 		video = mcu-video.mjr
 * 
 * \section recplayapi Record&Play API
 * 
 * The Record&Play API supports several requests, some of which are
 * synchronous and some asynchronous. There are some situations, though,
 * (invalid JSON, invalid request) which will always result in a
 * synchronous error response even for asynchronous requests. 
 * 
 * \c list and \c update are synchronous requests, which means you'll
 * get a response directly within the context of the transaction. \c list
 * lists all the available recordings, while \c update forces the plugin
 * to scan the folder of recordings again in case some were added manually
 * and not indexed in the meanwhile.
 * 
 * The \c record , \c play , \c start and \c stop requests instead are
 * all asynchronous, which means you'll get a notification about their
 * success or failure in an event. \c record asks the plugin to start
 * recording a session; \c play asks the plugin to prepare the playout
 * of one of the previously recorded sessions; \c start starts the
 * actual playout, and \c stop stops whatever the session was for, i.e.,
 * recording or replaying.
 * 
 * The \c list request has to be formatted as follows:
 *
\verbatim
{
	"request" : "list"
}
\endverbatim
 *
 * A successful request will result in an array of recordings:
 * 
\verbatim
{
	"recordplay" : "list",
	"list": [	// Array of recording objects
		{			// Recording #1
			"id": <numeric ID>,
			"name": "<Name of the recording>",
			"date": "<Date of the recording>",
			"audio": "<Audio rec file, if any; optional>",
			"video": "<Video rec file, if any; optional>"
		},
		<other recordings>
	]
}
\endverbatim
 * 
 * An error instead (and the same applies to all other requests, so this
 * won't be repeated) would provide both an error code and a more verbose
 * description of the cause of the issue:
 * 
\verbatim
{
	"recordplay" : "event",
	"error_code" : <numeric ID, check Macros below>,
	"error" : "<error description as a string>"
}
\endverbatim
 * 
 * The \c update request instead has to be formatted as follows:
 *
\verbatim
{
	"request" : "update"
}
\endverbatim
 *
 * which will always result in an immediate ack ( \c ok ):
 * 
\verbatim
{
	"recordplay" : "ok",
}
\endverbatim
 *
 * Coming to the asynchronous requests, \c record has to be attached to
 * a JSEP offer (failure to do so will result in an error) and has to be
 * formatted as follows:
 *
\verbatim
{
	"request" : "record",
	"name" : "<Pretty name for the recording>"
}
\endverbatim
 *
 * A successful management of this request will result in a \c recording
 * event which will include the unique ID of the recording and a JSEP
 * answer to complete the setup of the associated PeerConnection to record:
 * 
\verbatim
{
	"recordplay" : "event",
	"result": {
		"status" : "recording",
		"id" : <unique numeric ID>
	}
}
\endverbatim
 *
 * A \c stop request can interrupt the recording process and tear the
 * associated PeerConnection down:
 * 
\verbatim
{
	"request" : "stop",
}
\endverbatim
 * 
 * This will result in a \c stopped status:
 * 
\verbatim
{
	"recordplay" : "event",
	"result": {
		"status" : "stopped",
		"id" : <unique numeric ID of the interrupted recording>
	}
}
\endverbatim
 * 
 * For what concerns the playout, instead, the process is slightly
 * different: you first choose a recording to replay, using \c play ,
 * and then start its playout using a \c start request. Just as before,
 * a \c stop request will interrupt the playout and tear the PeerConnection
 * down. It's very important to point out that no JSEP offer must be
 * sent for replaying a recording: in this case, it will always be the
 * plugin to generate a JSON offer (in response to a \c play request),
 * which means you'll then have to provide a JSEP answer within the
 * context of the following \c start request which will close the circle.
 * 
 * A \c play request has to be formatted as follows:
 * 
\verbatim
{
	"request" : "play",
	"id" : <unique numeric ID of the recording to replay>
}
\endverbatim
 * 
 * This will result in a \c preparing status notification which will be
 * attached to the JSEP offer originated by the plugin in order to
 * match the media available in the recording:
 * 
\verbatim
{
	"recordplay" : "event",
	"result": {
		"status" : "preparing",
		"id" : <unique numeric ID of the recording>
	}
}
\endverbatim
 * 
 * A \c start request, which as anticipated must be attached to the JSEP
 * answer to the previous offer sent by the plugin, has to be formatted
 * as follows:
 * 
\verbatim
{
	"request" : "start",
}
\endverbatim
 * 
 * This will result in a \c playing status notification:
 * 
\verbatim
{
	"recordplay" : "event",
	"result": {
		"status" : "playing"
	}
}
\endverbatim
 * 
 * Just as before, a \c stop request can interrupt the playout process at
 * any time, and tear the associated PeerConnection down:
 * 
\verbatim
{
	"request" : "stop",
}
\endverbatim
 * 
 * This will result in a \c stopped status:
 * 
\verbatim
{
	"recordplay" : "event",
	"result": {
		"status" : "stopped"
	}
}
\endverbatim
 * 
 * If the plugin detects a loss of the associated PeerConnection, whether
 * as a result of a \c stop request or because the 10 seconds passed, a
 * \c done result notification is triggered to inform the application
 * the recording/playout session is over:
 * 
\verbatim
{
	"recordplay" : "event",
	"result": "done"
}
\endverbatim
 *
 * \ingroup plugins
 * \ref plugins
 */

#include "plugin.h"

#include <dirent.h>
#include <arpa/inet.h>
#include <sys/stat.h>
#include <sys/time.h>
#include <jansson.h>

#include "../debug.h"
#include "../apierror.h"
#include "../config.h"
#include "../mutex.h"
#include "../record.h"
#include "../sdp-utils.h"
#include "../rtp.h"
#include "../rtcp.h"
#include "../utils.h"


/* Plugin information */
#define JANUS_RECORDPLAY_VERSION			4
#define JANUS_RECORDPLAY_VERSION_STRING		"0.0.4"
#define JANUS_RECORDPLAY_DESCRIPTION		"This is a trivial Record&Play plugin for Janus, to record WebRTC sessions and replay them."
#define JANUS_RECORDPLAY_NAME				"JANUS Record&Play plugin"
#define JANUS_RECORDPLAY_AUTHOR				"Meetecho s.r.l."
#define JANUS_RECORDPLAY_PACKAGE			"janus.plugin.recordplay"

/* Plugin methods */
janus_plugin *create(void);
int janus_recordplay_init(janus_callbacks *callback, const char *onfig_path);
void janus_recordplay_destroy(void);
int janus_recordplay_get_api_compatibility(void);
int janus_recordplay_get_version(void);
const char *janus_recordplay_get_version_string(void);
const char *janus_recordplay_get_description(void);
const char *janus_recordplay_get_name(void);
const char *janus_recordplay_get_author(void);
const char *janus_recordplay_get_package(void);
void janus_recordplay_create_session(janus_plugin_session *handle, int *error);
struct janus_plugin_result *janus_recordplay_handle_message(janus_plugin_session *handle, char *transaction, json_t *message, json_t *jsep);
void janus_recordplay_setup_media(janus_plugin_session *handle);
void janus_recordplay_incoming_rtp(janus_plugin_session *handle, int video, char *buf, int len);
void janus_recordplay_incoming_rtcp(janus_plugin_session *handle, int video, char *buf, int len);
void janus_recordplay_incoming_data(janus_plugin_session *handle, char *buf, int len);
void janus_recordplay_slow_link(janus_plugin_session *handle, int uplink, int video);
void janus_recordplay_hangup_media(janus_plugin_session *handle);
void janus_recordplay_destroy_session(janus_plugin_session *handle, int *error);
json_t *janus_recordplay_query_session(janus_plugin_session *handle);

/* Plugin setup */
static janus_plugin janus_recordplay_plugin =
	JANUS_PLUGIN_INIT (
		.init = janus_recordplay_init,
		.destroy = janus_recordplay_destroy,

		.get_api_compatibility = janus_recordplay_get_api_compatibility,
		.get_version = janus_recordplay_get_version,
		.get_version_string = janus_recordplay_get_version_string,
		.get_description = janus_recordplay_get_description,
		.get_name = janus_recordplay_get_name,
		.get_author = janus_recordplay_get_author,
		.get_package = janus_recordplay_get_package,
		
		.create_session = janus_recordplay_create_session,
		.handle_message = janus_recordplay_handle_message,
		.setup_media = janus_recordplay_setup_media,
		.incoming_rtp = janus_recordplay_incoming_rtp,
		.incoming_rtcp = janus_recordplay_incoming_rtcp,
		.incoming_data = janus_recordplay_incoming_data,
		.slow_link = janus_recordplay_slow_link,
		.hangup_media = janus_recordplay_hangup_media,
		.destroy_session = janus_recordplay_destroy_session,
		.query_session = janus_recordplay_query_session,
	);

/* Plugin creator */
janus_plugin *create(void) {
	JANUS_LOG(LOG_VERB, "%s created!\n", JANUS_RECORDPLAY_NAME);
	return &janus_recordplay_plugin;
}

/* Parameter validation */
static struct janus_json_parameter request_parameters[] = {
	{"request", JSON_STRING, JANUS_JSON_PARAM_REQUIRED}
};
static struct janus_json_parameter configure_parameters[] = {
	{"video-bitrate-max", JSON_INTEGER, JANUS_JSON_PARAM_POSITIVE},
	{"video-keyframe-interval", JSON_INTEGER, JANUS_JSON_PARAM_POSITIVE}
};
static struct janus_json_parameter record_parameters[] = {
	{"name", JSON_STRING, JANUS_JSON_PARAM_REQUIRED | JANUS_JSON_PARAM_NONEMPTY},
	{"filename", JSON_STRING, 0},
	{"update", JANUS_JSON_BOOL, 0}
};
static struct janus_json_parameter play_parameters[] = {
	{"id", JSON_INTEGER, JANUS_JSON_PARAM_REQUIRED | JANUS_JSON_PARAM_POSITIVE},
	{"restart", JANUS_JSON_BOOL, 0}
};

/* Useful stuff */
static volatile gint initialized = 0, stopping = 0;
static gboolean notify_events = TRUE;
static janus_callbacks *gateway = NULL;
static GThread *handler_thread;
static void *janus_recordplay_handler(void *data);
static void janus_recordplay_hangup_media_internal(janus_plugin_session *handle);

typedef struct janus_recordplay_message {
	janus_plugin_session *handle;
	char *transaction;
	json_t *message;
	json_t *jsep;
} janus_recordplay_message;
static GAsyncQueue *messages = NULL;
static janus_recordplay_message exit_message;

typedef struct janus_recordplay_rtp_header_extension {
	uint16_t type;
	uint16_t length;
} janus_recordplay_rtp_header_extension;

typedef struct janus_recordplay_frame_packet {
	uint16_t seq;	/* RTP Sequence number */
	uint64_t ts;	/* RTP Timestamp */
	int len;		/* Length of the data */
	long offset;	/* Offset of the data in the file */
	struct janus_recordplay_frame_packet *next;
	struct janus_recordplay_frame_packet *prev;
} janus_recordplay_frame_packet;
janus_recordplay_frame_packet *janus_recordplay_get_frames(const char *dir, const char *filename);

typedef struct janus_recordplay_recording {
	guint64 id;					/* Recording unique ID */
	char *name;					/* Name of the recording */
	char *date;					/* Time of the recording */
	char *arc_file;				/* Audio file name */
	const char *acodec;			/* Codec used for audio, if available */
	int audio_pt;				/* Payload types to use for audio when playing recordings */
	char *vrc_file;				/* Video file name */
	const char *vcodec;			/* Codec used for video, if available */
	int video_pt;				/* Payload types to use for audio when playing recordings */
	char *offer;				/* The SDP offer that will be sent to watchers */
	GList *viewers;				/* List of users watching this recording */
	volatile gint completed;	/* Whether this recording was completed or still going on */
	volatile gint destroyed;	/* Whether this recording has been marked as destroyed */
	janus_refcount ref;			/* Reference counter */
	janus_mutex mutex;			/* Mutex for this recording */
} janus_recordplay_recording;
static GHashTable *recordings = NULL;
static janus_mutex recordings_mutex = JANUS_MUTEX_INITIALIZER;

typedef struct janus_recordplay_session {
	janus_plugin_session *handle;
	gint64 sdp_sessid;
	gint64 sdp_version;
	gboolean active;
	gboolean recorder;		/* Whether this session is used to record or to replay a WebRTC session */
	gboolean firefox;		/* We send Firefox users a different kind of FIR */
	janus_recordplay_recording *recording;
	janus_recorder *arc;	/* Audio recorder */
	janus_recorder *vrc;	/* Video recorder */
	janus_mutex rec_mutex;	/* Mutex to protect the recorders from race conditions */
	janus_recordplay_frame_packet *aframes;	/* Audio frames (for playout) */
	janus_recordplay_frame_packet *vframes;	/* Video frames (for playout) */
	guint video_remb_startup;
	gint64 video_remb_last;
	guint32 video_bitrate;
	guint video_keyframe_interval; /* keyframe request interval (ms) */
	guint64 video_keyframe_request_last; /* timestamp of last keyframe request sent */
	gint video_fir_seq;
	guint32 simulcast_ssrc;	/* We don't support Simulcast in this plugin, so we'll stick to the base substream */
	volatile gint hangingup;
	volatile gint destroyed;
	janus_refcount ref;
} janus_recordplay_session;
static GHashTable *sessions;
static janus_mutex sessions_mutex = JANUS_MUTEX_INITIALIZER;

static void janus_recordplay_session_destroy(janus_recordplay_session *session) {
	if(session && g_atomic_int_compare_and_exchange(&session->destroyed, 0, 1))
		janus_refcount_decrease(&session->ref);
}

static void janus_recordplay_session_free(const janus_refcount *session_ref) {
	janus_recordplay_session *session = janus_refcount_containerof(session_ref, janus_recordplay_session, ref);
	/* Remove the reference to the core plugin session */
	janus_refcount_decrease(&session->handle->ref);
	/* This session can be destroyed, free all the resources */
	g_free(session);
}


static void janus_recordplay_recording_destroy(janus_recordplay_recording *recording) {
	if(recording && g_atomic_int_compare_and_exchange(&recording->destroyed, 0, 1))
		janus_refcount_decrease(&recording->ref);
}

static void janus_recordplay_recording_free(const janus_refcount *recording_ref) {
	janus_recordplay_recording *recording = janus_refcount_containerof(recording_ref, janus_recordplay_recording, ref);
	/* This recording can be destroyed, free all the resources */
	g_free(recording->name);
	g_free(recording->date);
	g_free(recording->arc_file);
	g_free(recording->vrc_file);
	g_free(recording->offer);
	g_free(recording);
}


static char *recordings_path = NULL;
void janus_recordplay_update_recordings_list(void);
static void *janus_recordplay_playout_thread(void *data);

/* Helper to send RTCP feedback back to recorders, if needed */
void janus_recordplay_send_rtcp_feedback(janus_plugin_session *handle, int video, char *buf, int len);

/* To make things easier, we use static payload types for viewers (unless it's for G.711 or G.722) */
#define AUDIO_PT		111
#define VIDEO_PT		100

/* Helper method to check which codec was used in a specific recording */
static const char *janus_recordplay_parse_codec(const char *dir, const char *filename) {
	if(dir == NULL || filename == NULL)
		return NULL;
	char source[1024];
	if(strstr(filename, ".mjr"))
		g_snprintf(source, 1024, "%s/%s", dir, filename);
	else
		g_snprintf(source, 1024, "%s/%s.mjr", dir, filename);
	FILE *file = fopen(source, "rb");
	if(file == NULL) {
		JANUS_LOG(LOG_ERR, "Could not open file %s\n", source);
		return NULL;
	}
	fseek(file, 0L, SEEK_END);
	long fsize = ftell(file);
	fseek(file, 0L, SEEK_SET);

	/* Pre-parse */
	JANUS_LOG(LOG_VERB, "Pre-parsing file %s to generate ordered index...\n", source);
	gboolean parsed_header = FALSE;
	int bytes = 0;
	long offset = 0;
	uint16_t len = 0;
	char prebuffer[1500];
	memset(prebuffer, 0, 1500);
	/* Let's look for timestamp resets first */
	while(offset < fsize) {
		/* Read frame header */
		fseek(file, offset, SEEK_SET);
		bytes = fread(prebuffer, sizeof(char), 8, file);
		if(bytes != 8 || prebuffer[0] != 'M') {
			JANUS_LOG(LOG_ERR, "Invalid header...\n");
			fclose(file);
			return NULL;
		}
		if(prebuffer[1] == 'E') {
			/* Either the old .mjr format header ('MEETECHO' header followed by 'audio' or 'video'), or a frame */
			offset += 8;
			bytes = fread(&len, sizeof(uint16_t), 1, file);
			len = ntohs(len);
			offset += 2;
			if(len == 5 && !parsed_header) {
				/* This is the main header */
				parsed_header = TRUE;
				bytes = fread(prebuffer, sizeof(char), 5, file);
				if(prebuffer[0] == 'v') {
					JANUS_LOG(LOG_VERB, "This is an old video recording, assuming VP8\n");
					fclose(file);
					return "vp8";
				} else if(prebuffer[0] == 'a') {
					JANUS_LOG(LOG_VERB, "This is an old audio recording, assuming Opus\n");
					fclose(file);
					return "opus";
				}
			}
			JANUS_LOG(LOG_WARN, "Unsupported recording media type...\n");
			fclose(file);
			return NULL;
		} else if(prebuffer[1] == 'J') {
			/* New .mjr format */
			offset += 8;
			bytes = fread(&len, sizeof(uint16_t), 1, file);
			len = ntohs(len);
			offset += 2;
			if(len > 0 && !parsed_header) {
				/* This is the info header */
				bytes = fread(prebuffer, sizeof(char), len, file);
				if(bytes < 0) {
					JANUS_LOG(LOG_ERR, "Error reading from file... %s\n", strerror(errno));
					fclose(file);
					return NULL;
				}
				parsed_header = TRUE;
				prebuffer[len] = '\0';
				json_error_t error;
				json_t *info = json_loads(prebuffer, 0, &error);
				if(!info) {
					JANUS_LOG(LOG_ERR, "JSON error: on line %d: %s\n", error.line, error.text);
					JANUS_LOG(LOG_WARN, "Error parsing info header...\n");
					fclose(file);
					return NULL;
				}
				/* Is it audio or video? */
				json_t *type = json_object_get(info, "t");
				if(!type || !json_is_string(type)) {
					JANUS_LOG(LOG_WARN, "Missing/invalid recording type in info header...\n");
					json_decref(info);
					fclose(file);
					return NULL;
				}
				const char *t = json_string_value(type);
				gboolean video = FALSE;
				if(!strcasecmp(t, "v")) {
					video = TRUE;
				} else if(!strcasecmp(t, "a")) {
					video = FALSE;
				} else {
					JANUS_LOG(LOG_WARN, "Unsupported recording type '%s' in info header...\n", t);
					json_decref(info);
					fclose(file);
					return NULL;
				}
				/* What codec was used? */
				json_t *codec = json_object_get(info, "c");
				if(!codec || !json_is_string(codec)) {
					JANUS_LOG(LOG_WARN, "Missing recording codec in info header...\n");
					json_decref(info);
					fclose(file);
					return NULL;
				}
				const char *c = json_string_value(codec);
				const char *mcodec = janus_sdp_match_preferred_codec(video ? JANUS_SDP_VIDEO : JANUS_SDP_AUDIO, (char *)c);
				if(mcodec != NULL) {
					/* Found! */
					json_decref(info);
					fclose(file);
					return mcodec;
				}
				json_decref(info);
			}
			JANUS_LOG(LOG_WARN, "No codec found...\n");
			fclose(file);
			return NULL;
		} else {
			JANUS_LOG(LOG_ERR, "Invalid header...\n");
			fclose(file);
			return NULL;
		}
	}
	fclose(file);
	return NULL;
}

/* Helper method to prepare an SDP offer when a recording is available */
static int janus_recordplay_generate_offer(janus_recordplay_recording *rec) {
	if(rec == NULL)
		return -1;
	/* Prepare an SDP offer we'll send to playout viewers */
	gboolean offer_audio = (rec->arc_file != NULL && rec->acodec != NULL),
		offer_video = (rec->vrc_file != NULL && rec->vcodec != NULL);
	char s_name[100];
	g_snprintf(s_name, sizeof(s_name), "Recording %"SCNu64, rec->id);
	janus_sdp *offer = janus_sdp_generate_offer(
		s_name, "1.1.1.1",
		JANUS_SDP_OA_AUDIO, offer_audio,
		JANUS_SDP_OA_AUDIO_CODEC, rec->acodec,
		JANUS_SDP_OA_AUDIO_PT, rec->audio_pt,
		JANUS_SDP_OA_AUDIO_DIRECTION, JANUS_SDP_SENDONLY,
		JANUS_SDP_OA_VIDEO, offer_video,
		JANUS_SDP_OA_VIDEO_CODEC, rec->vcodec,
		JANUS_SDP_OA_VIDEO_PT, rec->video_pt,
		JANUS_SDP_OA_VIDEO_DIRECTION, JANUS_SDP_SENDONLY,
		JANUS_SDP_OA_DATA, FALSE,
		JANUS_SDP_OA_DONE);
	g_free(rec->offer);
	rec->offer = janus_sdp_write(offer);
	janus_sdp_destroy(offer);
	return 0;
}

static void janus_recordplay_message_free(janus_recordplay_message *msg) {
	if(!msg || msg == &exit_message)
		return;

	if(msg->handle && msg->handle->plugin_handle) {
		janus_recordplay_session *session = (janus_recordplay_session *)msg->handle->plugin_handle;
		janus_refcount_decrease(&session->ref);
	}
	msg->handle = NULL;

	g_free(msg->transaction);
	msg->transaction = NULL;
	if(msg->message)
		json_decref(msg->message);
	msg->message = NULL;
	if(msg->jsep)
		json_decref(msg->jsep);
	msg->jsep = NULL;

	g_free(msg);
}


/* Error codes */
#define JANUS_RECORDPLAY_ERROR_NO_MESSAGE			411
#define JANUS_RECORDPLAY_ERROR_INVALID_JSON			412
#define JANUS_RECORDPLAY_ERROR_INVALID_REQUEST		413
#define JANUS_RECORDPLAY_ERROR_INVALID_ELEMENT		414
#define JANUS_RECORDPLAY_ERROR_MISSING_ELEMENT		415
#define JANUS_RECORDPLAY_ERROR_NOT_FOUND			416
#define JANUS_RECORDPLAY_ERROR_INVALID_RECORDING	417
#define JANUS_RECORDPLAY_ERROR_INVALID_STATE		418
#define JANUS_RECORDPLAY_ERROR_INVALID_SDP			419
#define JANUS_RECORDPLAY_ERROR_UNKNOWN_ERROR		499


/* Plugin implementation */
int janus_recordplay_init(janus_callbacks *callback, const char *config_path) {
	if(g_atomic_int_get(&stopping)) {
		/* Still stopping from before */
		return -1;
	}
	if(callback == NULL || config_path == NULL) {
		/* Invalid arguments */
		return -1;
	}

	/* Read configuration */
	char filename[255];
	g_snprintf(filename, 255, "%s/%s.cfg", config_path, JANUS_RECORDPLAY_PACKAGE);
	JANUS_LOG(LOG_VERB, "Configuration file: %s\n", filename);
	janus_config *config = janus_config_parse(filename);
	if(config != NULL)
		janus_config_print(config);
	/* Parse configuration */
	if(config != NULL) {
		janus_config_item *path = janus_config_get_item_drilldown(config, "general", "path");
		if(path && path->value)
			recordings_path = g_strdup(path->value);
		janus_config_item *events = janus_config_get_item_drilldown(config, "general", "events");
		if(events != NULL && events->value != NULL)
			notify_events = janus_is_true(events->value);
		if(!notify_events && callback->events_is_enabled()) {
			JANUS_LOG(LOG_WARN, "Notification of events to handlers disabled for %s\n", JANUS_RECORDPLAY_NAME);
		}
		/* Done */
		janus_config_destroy(config);
		config = NULL;
	}
	if(recordings_path == NULL) {
		JANUS_LOG(LOG_FATAL, "No recordings path specified, giving up...\n");
		return -1;
	}
	/* Create the folder, if needed */
	struct stat st = {0};
	if(stat(recordings_path, &st) == -1) {
		int res = janus_mkdir(recordings_path, 0755);
		JANUS_LOG(LOG_VERB, "Creating folder: %d\n", res);
		if(res != 0) {
			JANUS_LOG(LOG_ERR, "%s", strerror(errno));
			return -1;	/* No point going on... */
		}
	}
	recordings = g_hash_table_new_full(g_int64_hash, g_int64_equal, (GDestroyNotify)g_free, (GDestroyNotify)janus_recordplay_recording_destroy);
	janus_recordplay_update_recordings_list();
	
	sessions = g_hash_table_new_full(NULL, NULL, NULL, (GDestroyNotify)janus_recordplay_session_destroy);
	messages = g_async_queue_new_full((GDestroyNotify) janus_recordplay_message_free);
	/* This is the callback we'll need to invoke to contact the gateway */
	gateway = callback;

	g_atomic_int_set(&initialized, 1);

	/* Launch the thread that will handle incoming messages */
	GError *error = NULL;
	handler_thread = g_thread_try_new("recordplay handler", janus_recordplay_handler, NULL, &error);
	if(error != NULL) {
		g_atomic_int_set(&initialized, 0);
		JANUS_LOG(LOG_ERR, "Got error %d (%s) trying to launch the Record&Play handler thread...\n", error->code, error->message ? error->message : "??");
		return -1;
	}
	JANUS_LOG(LOG_INFO, "%s initialized!\n", JANUS_RECORDPLAY_NAME);
	return 0;
}

void janus_recordplay_destroy(void) {
	if(!g_atomic_int_get(&initialized))
		return;
	g_atomic_int_set(&stopping, 1);

	g_async_queue_push(messages, &exit_message);
	if(handler_thread != NULL) {
		g_thread_join(handler_thread);
		handler_thread = NULL;
	}
	/* FIXME We should destroy the sessions cleanly */
	janus_mutex_lock(&sessions_mutex);
	g_hash_table_destroy(sessions);
	g_hash_table_destroy(recordings);
	janus_mutex_unlock(&sessions_mutex);
	g_async_queue_unref(messages);
	messages = NULL;
	sessions = NULL;
	g_atomic_int_set(&initialized, 0);
	g_atomic_int_set(&stopping, 0);
	JANUS_LOG(LOG_INFO, "%s destroyed!\n", JANUS_RECORDPLAY_NAME);
}

int janus_recordplay_get_api_compatibility(void) {
	/* Important! This is what your plugin MUST always return: don't lie here or bad things will happen */
	return JANUS_PLUGIN_API_VERSION;
}

int janus_recordplay_get_version(void) {
	return JANUS_RECORDPLAY_VERSION;
}

const char *janus_recordplay_get_version_string(void) {
	return JANUS_RECORDPLAY_VERSION_STRING;
}

const char *janus_recordplay_get_description(void) {
	return JANUS_RECORDPLAY_DESCRIPTION;
}

const char *janus_recordplay_get_name(void) {
	return JANUS_RECORDPLAY_NAME;
}

const char *janus_recordplay_get_author(void) {
	return JANUS_RECORDPLAY_AUTHOR;
}

const char *janus_recordplay_get_package(void) {
	return JANUS_RECORDPLAY_PACKAGE;
}

static janus_recordplay_session *janus_recordplay_lookup_session(janus_plugin_session *handle) {
	janus_recordplay_session *session = NULL;
	if (g_hash_table_contains(sessions, handle)) {
		session = (janus_recordplay_session *)handle->plugin_handle;
	}
	return session;
}

void janus_recordplay_create_session(janus_plugin_session *handle, int *error) {
	if(g_atomic_int_get(&stopping) || !g_atomic_int_get(&initialized)) {
		*error = -1;
		return;
	}	
	janus_recordplay_session *session = (janus_recordplay_session *)g_malloc0(sizeof(janus_recordplay_session));
	if(session == NULL) {
		JANUS_LOG(LOG_FATAL, "Memory error!\n");
		*error = -2;
		return;
	}
	session->handle = handle;
	session->active = FALSE;
	session->recorder = FALSE;
	session->firefox = FALSE;
	session->arc = NULL;
	session->vrc = NULL;
	janus_mutex_init(&session->rec_mutex);
	g_atomic_int_set(&session->hangingup, 0);
	g_atomic_int_set(&session->destroyed, 0);
	session->video_remb_startup = 4;
	session->video_remb_last = janus_get_monotonic_time();
	session->video_bitrate = 1024 * 1024; 		/* This is 1mbps by default */
	session->video_keyframe_request_last = 0;
	session->video_keyframe_interval = 15000; 	/* 15 seconds by default */
	session->video_fir_seq = 0;
	janus_refcount_init(&session->ref, janus_recordplay_session_free);
	handle->plugin_handle = session;

	janus_mutex_lock(&sessions_mutex);
	g_hash_table_insert(sessions, handle, session);
	janus_mutex_unlock(&sessions_mutex);

	return;
}

void janus_recordplay_destroy_session(janus_plugin_session *handle, int *error) {
	if(g_atomic_int_get(&stopping) || !g_atomic_int_get(&initialized)) {
		*error = -1;
		return;
	}	
	janus_mutex_lock(&sessions_mutex);
	janus_recordplay_session *session = janus_recordplay_lookup_session(handle);
	if(!session) {
		janus_mutex_unlock(&sessions_mutex);
		JANUS_LOG(LOG_ERR, "No Record&Play session associated with this handle...\n");
		*error = -2;
		return;
	}
	JANUS_LOG(LOG_VERB, "Removing Record&Play session...\n");
	janus_recordplay_hangup_media_internal(handle);
	g_hash_table_remove(sessions, handle);
	janus_mutex_unlock(&sessions_mutex);
	return;
}

json_t *janus_recordplay_query_session(janus_plugin_session *handle) {
	if(g_atomic_int_get(&stopping) || !g_atomic_int_get(&initialized)) {
		return NULL;
	}	
	janus_mutex_lock(&sessions_mutex);
	janus_recordplay_session *session = janus_recordplay_lookup_session(handle);
	if(!session) {
		janus_mutex_unlock(&sessions_mutex);
		JANUS_LOG(LOG_ERR, "No session associated with this handle...\n");
		return NULL;
	}
	janus_refcount_increase(&session->ref);
	janus_mutex_unlock(&sessions_mutex);
	/* In the echo test, every session is the same: we just provide some configure info */
	json_t *info = json_object();
	json_object_set_new(info, "type", json_string(session->recorder ? "recorder" : (session->recording ? "player" : "none")));
	if(session->recording) {
		janus_refcount_increase(&session->recording->ref);
		json_object_set_new(info, "recording_id", json_integer(session->recording->id));
		json_object_set_new(info, "recording_name", json_string(session->recording->name));
		janus_refcount_decrease(&session->recording->ref);
	}
	json_object_set_new(info, "hangingup", json_integer(g_atomic_int_get(&session->hangingup)));
	json_object_set_new(info, "destroyed", json_integer(g_atomic_int_get(&session->destroyed)));
	janus_refcount_decrease(&session->ref);
	return info;
}

struct janus_plugin_result *janus_recordplay_handle_message(janus_plugin_session *handle, char *transaction, json_t *message, json_t *jsep) {
	if(g_atomic_int_get(&stopping) || !g_atomic_int_get(&initialized))
		return janus_plugin_result_new(JANUS_PLUGIN_ERROR, g_atomic_int_get(&stopping) ? "Shutting down" : "Plugin not initialized", NULL);

	/* Pre-parse the message */
	int error_code = 0;
	char error_cause[512];
	json_t *root = message;
	json_t *response = NULL;
	
	janus_mutex_lock(&sessions_mutex);
	janus_recordplay_session *session = janus_recordplay_lookup_session(handle);
	if(!session) {
		JANUS_LOG(LOG_ERR, "No session associated with this handle...\n");
		error_code = JANUS_RECORDPLAY_ERROR_UNKNOWN_ERROR;
		g_snprintf(error_cause, 512, "%s", "session associated with this handle...");
		goto plugin_response;
	}
	/* Increase the reference counter for this session: we'll decrease it after we handle the message */
	janus_refcount_increase(&session->ref);
	janus_mutex_unlock(&sessions_mutex);
	if(g_atomic_int_get(&session->destroyed)) {
		JANUS_LOG(LOG_ERR, "Session has already been destroyed...\n");
		error_code = JANUS_RECORDPLAY_ERROR_UNKNOWN_ERROR;
		g_snprintf(error_cause, 512, "%s", "Session has already been destroyed...");
		goto plugin_response;
	}

	if(message == NULL) {
		JANUS_LOG(LOG_ERR, "No message??\n");
		error_code = JANUS_RECORDPLAY_ERROR_NO_MESSAGE;
		g_snprintf(error_cause, 512, "%s", "No message??");
		goto plugin_response;
	}
	if(!json_is_object(root)) {
		JANUS_LOG(LOG_ERR, "JSON error: not an object\n");
		error_code = JANUS_RECORDPLAY_ERROR_INVALID_JSON;
		g_snprintf(error_cause, 512, "JSON error: not an object");
		goto plugin_response;
	}
	/* Get the request first */
	JANUS_VALIDATE_JSON_OBJECT(root, request_parameters,
		error_code, error_cause, TRUE,
		JANUS_RECORDPLAY_ERROR_MISSING_ELEMENT, JANUS_RECORDPLAY_ERROR_INVALID_ELEMENT);
	if(error_code != 0)
		goto plugin_response;
	json_t *request = json_object_get(root, "request");
	/* Some requests ('create' and 'destroy') can be handled synchronously */
	const char *request_text = json_string_value(request);
	if(!strcasecmp(request_text, "update")) {
		/* Update list of available recordings, scanning the folder again */
		janus_recordplay_update_recordings_list();
		/* Send info back */
		response = json_object();
		json_object_set_new(response, "recordplay", json_string("ok"));
		goto plugin_response;
	} else if(!strcasecmp(request_text, "list")) {
		json_t *list = json_array();
		JANUS_LOG(LOG_VERB, "Request for the list of recordings\n");
		/* Return a list of all available recordings */
		janus_mutex_lock(&recordings_mutex);
		GHashTableIter iter;
		gpointer value;
		g_hash_table_iter_init(&iter, recordings);
		while (g_hash_table_iter_next(&iter, NULL, &value)) {
			janus_recordplay_recording *rec = value;
			if(!g_atomic_int_get(&rec->completed))	/* Ongoing recording, skip */
				continue;
			janus_refcount_increase(&rec->ref);
			json_t *ml = json_object();
			json_object_set_new(ml, "id", json_integer(rec->id));
			json_object_set_new(ml, "name", json_string(rec->name));
			json_object_set_new(ml, "date", json_string(rec->date));
			json_object_set_new(ml, "audio", rec->arc_file ? json_true() : json_false());
			if(rec->acodec)
				json_object_set_new(ml, "audio_codec", json_string(rec->acodec));
			json_object_set_new(ml, "video", rec->vrc_file ? json_true() : json_false());
			if(rec->vcodec)
				json_object_set_new(ml, "video_codec", json_string(rec->vcodec));
			janus_refcount_decrease(&rec->ref);
			json_array_append_new(list, ml);
		}
		janus_mutex_unlock(&recordings_mutex);
		/* Send info back */
		response = json_object();
		json_object_set_new(response, "recordplay", json_string("list"));
		json_object_set_new(response, "list", list);
		goto plugin_response;
	} else if(!strcasecmp(request_text, "configure")) {
		JANUS_VALIDATE_JSON_OBJECT(root, configure_parameters,
			error_code, error_cause, TRUE,
			JANUS_RECORDPLAY_ERROR_MISSING_ELEMENT, JANUS_RECORDPLAY_ERROR_INVALID_ELEMENT);
		if(error_code != 0)
			goto plugin_response;
		json_t *video_bitrate_max = json_object_get(root, "video-bitrate-max");
		if(video_bitrate_max) {
			session->video_bitrate = json_integer_value(video_bitrate_max);
			JANUS_LOG(LOG_VERB, "Video bitrate has been set to %"SCNu32"\n", session->video_bitrate);
		}
		json_t *video_keyframe_interval= json_object_get(root, "video-keyframe-interval");
		if(video_keyframe_interval) {
			session->video_keyframe_interval = json_integer_value(video_keyframe_interval);
			JANUS_LOG(LOG_VERB, "Video keyframe interval has been set to %u\n", session->video_keyframe_interval);
		}
		response = json_object();
		json_object_set_new(response, "recordplay", json_string("configure"));
		json_object_set_new(response, "status", json_string("ok"));
		/* Return a success, and also let the client be aware of what changed, to allow crosschecks */
		json_t *settings = json_object();
		json_object_set_new(settings, "video-keyframe-interval", json_integer(session->video_keyframe_interval)); 
		json_object_set_new(settings, "video-bitrate-max", json_integer(session->video_bitrate)); 
		json_object_set_new(response, "settings", settings); 
		goto plugin_response;
	} else if(!strcasecmp(request_text, "record") || !strcasecmp(request_text, "play")
			|| !strcasecmp(request_text, "start") || !strcasecmp(request_text, "stop")) {
		/* These messages are handled asynchronously */
		janus_recordplay_message *msg = g_malloc0(sizeof(janus_recordplay_message));
		if(msg == NULL) {
			JANUS_LOG(LOG_FATAL, "Memory error!\n");
			return janus_plugin_result_new(JANUS_PLUGIN_ERROR, "Memory error", NULL);
		}
		msg->handle = handle;
		msg->transaction = transaction;
		msg->message = root;
		msg->jsep = jsep;

		g_async_queue_push(messages, msg);

		return janus_plugin_result_new(JANUS_PLUGIN_OK_WAIT, NULL, NULL);
	} else {
		JANUS_LOG(LOG_VERB, "Unknown request '%s'\n", request_text);
		error_code = JANUS_RECORDPLAY_ERROR_INVALID_REQUEST;
		g_snprintf(error_cause, 512, "Unknown request '%s'", request_text);
	}

plugin_response:
		{
			if(error_code == 0 && !response) {
				error_code = JANUS_RECORDPLAY_ERROR_UNKNOWN_ERROR;
				g_snprintf(error_cause, 512, "Invalid response");
			}
			if(error_code != 0) {
				/* Prepare JSON error event */
				json_t *event = json_object();
				json_object_set_new(event, "recordplay", json_string("event"));
				json_object_set_new(event, "error_code", json_integer(error_code));
				json_object_set_new(event, "error", json_string(error_cause));
				response = event;
			}
			if(root != NULL)
				json_decref(root);
			if(jsep != NULL)
				json_decref(jsep);
			g_free(transaction);

			if(session != NULL)
				janus_refcount_decrease(&session->ref);
			return janus_plugin_result_new(JANUS_PLUGIN_OK, NULL, response);
		}

}

void janus_recordplay_setup_media(janus_plugin_session *handle) {
	JANUS_LOG(LOG_INFO, "[%s-%p] WebRTC media is now available\n", JANUS_RECORDPLAY_PACKAGE, handle);
	if(g_atomic_int_get(&stopping) || !g_atomic_int_get(&initialized))
		return;
	janus_mutex_lock(&sessions_mutex);
	janus_recordplay_session *session = janus_recordplay_lookup_session(handle);
	if(!session) {
		janus_mutex_unlock(&sessions_mutex);
		JANUS_LOG(LOG_ERR, "No session associated with this handle...\n");
		return;
	}
	if(g_atomic_int_get(&session->destroyed)) {
		janus_mutex_unlock(&sessions_mutex);
		return;
	}
	janus_refcount_increase(&session->ref);
	janus_mutex_unlock(&sessions_mutex);
	g_atomic_int_set(&session->hangingup, 0);
	/* Take note of the fact that the session is now active */
	session->active = TRUE;
	if(!session->recorder) {
		GError *error = NULL;
		janus_refcount_increase(&session->ref);
		g_thread_try_new("recordplay playout thread", &janus_recordplay_playout_thread, session, &error);
		if(error != NULL) {
			janus_refcount_decrease(&session->ref);
			/* FIXME Should we notify this back to the user somehow? */
			JANUS_LOG(LOG_ERR, "Got error %d (%s) trying to launch the Record&Play playout thread...\n", error->code, error->message ? error->message : "??");
			if(gateway) {
				gateway->close_pc(session->handle);
			}
		}
	}
	janus_refcount_decrease(&session->ref);
}

void janus_recordplay_send_rtcp_feedback(janus_plugin_session *handle, int video, char *buf, int len) {
	if(video != 1)
		return;	/* We just do this for video, for now */

	janus_recordplay_session *session = (janus_recordplay_session *)handle->plugin_handle;
	char rtcpbuf[24];

	/* Send a RR+SDES+REMB every five seconds, or ASAP while we are still
	 * ramping up (first 4 RTP packets) */
	gint64 now = janus_get_monotonic_time();
	gint64 elapsed = now - session->video_remb_last;
	gboolean remb_rampup = session->video_remb_startup > 0;

	if(remb_rampup || (elapsed >= 5*G_USEC_PER_SEC)) {
		guint32 bitrate = session->video_bitrate;

		if(remb_rampup) {
			bitrate = bitrate / session->video_remb_startup;
			session->video_remb_startup--;
		}

		/* Send a new REMB back */
		char rtcpbuf[24];
		janus_rtcp_remb((char *)(&rtcpbuf), 24, bitrate);
		gateway->relay_rtcp(handle, video, rtcpbuf, 24);

		session->video_remb_last = now;
	}

	/* Request a keyframe on a regular basis (every session->video_keyframe_interval ms) */
	elapsed = now - session->video_keyframe_request_last;
	gint64 interval = (gint64)(session->video_keyframe_interval / 1000) * G_USEC_PER_SEC;

	if(elapsed >= interval) {
		/* Send both a FIR and a PLI, just to be sure */
		janus_rtcp_fir((char *)&rtcpbuf, 20, &session->video_fir_seq);
		gateway->relay_rtcp(handle, video, rtcpbuf, 20);
		janus_rtcp_pli((char *)&rtcpbuf, 12);
		gateway->relay_rtcp(handle, video, rtcpbuf, 12);
		session->video_keyframe_request_last = now;
	}
}

void janus_recordplay_incoming_rtp(janus_plugin_session *handle, int video, char *buf, int len) {
	if(handle == NULL || g_atomic_int_get(&handle->stopped) || g_atomic_int_get(&stopping) || !g_atomic_int_get(&initialized))
		return;
	if(gateway) {
		janus_recordplay_session *session = (janus_recordplay_session *)handle->plugin_handle;	
		if(!session) {
			JANUS_LOG(LOG_ERR, "No session associated with this handle...\n");
			return;
		}
		if(g_atomic_int_get(&session->destroyed))
			return;
		if(video && session->simulcast_ssrc) {
			/* The user is simulcasting: drop everything except the base layer */
			janus_rtp_header *header = (janus_rtp_header *)buf;
			uint32_t ssrc = ntohl(header->ssrc);
			if(ssrc != session->simulcast_ssrc) {
				JANUS_LOG(LOG_DBG, "Dropping packet (not base simulcast substream)\n");
				return;
			}
		}
		/* Are we recording? */
		if(session->recorder) {
			janus_recorder_save_frame(video ? session->vrc : session->arc, buf, len);
		}

		janus_recordplay_send_rtcp_feedback(handle, video, buf, len);
	}
}

void janus_recordplay_incoming_rtcp(janus_plugin_session *handle, int video, char *buf, int len) {
	if(handle == NULL || g_atomic_int_get(&handle->stopped) || g_atomic_int_get(&stopping) || !g_atomic_int_get(&initialized))
		return;
}

void janus_recordplay_incoming_data(janus_plugin_session *handle, char *buf, int len) {
	if(handle == NULL || g_atomic_int_get(&handle->stopped) || g_atomic_int_get(&stopping) || !g_atomic_int_get(&initialized))
		return;
	/* FIXME We don't care */
}

void janus_recordplay_slow_link(janus_plugin_session *handle, int uplink, int video) {
	if(handle == NULL || g_atomic_int_get(&handle->stopped) || g_atomic_int_get(&stopping) || !g_atomic_int_get(&initialized) || !gateway)
		return;

	janus_mutex_lock(&sessions_mutex);
	janus_recordplay_session *session = janus_recordplay_lookup_session(handle);
	if(!session || g_atomic_int_get(&session->destroyed)) {
		janus_mutex_unlock(&sessions_mutex);
		return;
	}
	janus_refcount_increase(&session->ref);
	janus_mutex_unlock(&sessions_mutex);

	json_t *event = json_object();
	json_object_set_new(event, "recordplay", json_string("event"));
	json_t *result = json_object();
	json_object_set_new(result, "status", json_string("slow_link"));
	/* What is uplink for the server is downlink for the client, so turn the tables */
	json_object_set_new(result, "current-bitrate", json_integer(session->video_bitrate));
	json_object_set_new(result, "uplink", json_integer(uplink ? 0 : 1));
	json_object_set_new(event, "result", result);
	gateway->push_event(session->handle, &janus_recordplay_plugin, NULL, event, NULL);
	json_decref(event);
	janus_refcount_decrease(&session->ref);
}

void janus_recordplay_hangup_media(janus_plugin_session *handle) {
	JANUS_LOG(LOG_INFO, "[%s-%p] No WebRTC media anymore\n", JANUS_RECORDPLAY_PACKAGE, handle);
	janus_mutex_lock(&sessions_mutex);
	janus_recordplay_hangup_media_internal(handle);
	janus_mutex_unlock(&sessions_mutex);
}

static void janus_recordplay_hangup_media_internal(janus_plugin_session *handle) {
	if(g_atomic_int_get(&stopping) || !g_atomic_int_get(&initialized))
		return;
	janus_recordplay_session *session = janus_recordplay_lookup_session(handle);
	if(!session) {
		JANUS_LOG(LOG_ERR, "No session associated with this handle...\n");
		return;
	}
	session->active = FALSE;
	if(g_atomic_int_get(&session->destroyed)) {
		return;
	}
	if(g_atomic_int_add(&session->hangingup, 1)) {
		return;
	}
	session->simulcast_ssrc = 0;

	/* Send an event to the browser and tell it's over */
	json_t *event = json_object();
	json_object_set_new(event, "recordplay", json_string("event"));
	json_object_set_new(event, "result", json_string("done"));
	int ret = gateway->push_event(handle, &janus_recordplay_plugin, NULL, event, NULL);
	JANUS_LOG(LOG_VERB, "  >> Pushing event: %d (%s)\n", ret, janus_get_api_error(ret));
	json_decref(event);

	session->active = FALSE;
	janus_mutex_lock(&session->rec_mutex);
	if(session->arc) {
		janus_recorder_close(session->arc);
		JANUS_LOG(LOG_INFO, "Closed audio recording %s\n", session->arc->filename ? session->arc->filename : "??");
		janus_recorder_destroy(session->arc);
	}
	session->arc = NULL;
	if(session->vrc) {
		janus_recorder_close(session->vrc);
		JANUS_LOG(LOG_INFO, "Closed video recording %s\n", session->vrc->filename ? session->vrc->filename : "??");
		janus_recorder_destroy(session->vrc);
	}
	session->vrc = NULL;
	janus_mutex_unlock(&session->rec_mutex);
	if(session->recorder) {
		if(session->recording) {
			/* Create a .nfo file for this recording */
			char nfofile[1024], nfo[1024];
			nfofile[0] = '\0';
			nfo[0] = '\0';
			g_snprintf(nfofile, 1024, "%s/%"SCNu64".nfo", recordings_path, session->recording->id);
			FILE *file = fopen(nfofile, "wt");
			if(file == NULL) {
				JANUS_LOG(LOG_ERR, "Error creating file %s...\n", nfofile);
			} else {
				if(session->recording->arc_file && session->recording->vrc_file) {
					g_snprintf(nfo, 1024,
						"[%"SCNu64"]\r\n"
						"name = %s\r\n"
						"date = %s\r\n"
						"audio = %s.mjr\r\n"
						"video = %s.mjr\r\n",
							session->recording->id, session->recording->name, session->recording->date,
							session->recording->arc_file, session->recording->vrc_file);
				} else if(session->recording->arc_file) {
					g_snprintf(nfo, 1024,
						"[%"SCNu64"]\r\n"
						"name = %s\r\n"
						"date = %s\r\n"
						"audio = %s.mjr\r\n",
							session->recording->id, session->recording->name, session->recording->date,
							session->recording->arc_file);
				} else if(session->recording->vrc_file) {
					g_snprintf(nfo, 1024,
						"[%"SCNu64"]\r\n"
						"name = %s\r\n"
						"date = %s\r\n"
						"video = %s.mjr\r\n",
							session->recording->id, session->recording->name, session->recording->date,
							session->recording->vrc_file);
				}
				/* Write to the file now */
				fwrite(nfo, strlen(nfo), sizeof(char), file);
				fclose(file);
				g_atomic_int_set(&session->recording->completed, 1);
				/* Generate the offer */
				if(janus_recordplay_generate_offer(session->recording) < 0) {
					JANUS_LOG(LOG_WARN, "Could not generate offer for recording %"SCNu64"...\n", session->recording->id);
				}
			}
		} else {
			JANUS_LOG(LOG_WARN, "Got a stop but missing recorder/recording! .nfo file may not have been generated...\n");
		}
	}
	if(session->recording) {
		janus_refcount_decrease(&session->recording->ref);
		session->recording = NULL;
	}
}

/* Thread to handle incoming messages */
static void *janus_recordplay_handler(void *data) {
	JANUS_LOG(LOG_VERB, "Joining Record&Play handler thread\n");
	janus_recordplay_message *msg = NULL;
	int error_code = 0;
	char error_cause[512];
	json_t *root = NULL;
	while(g_atomic_int_get(&initialized) && !g_atomic_int_get(&stopping)) {
		msg = g_async_queue_pop(messages);
		if(msg == NULL)
			continue;
		if(msg == &exit_message)
			break;
		if(msg->handle == NULL) {
			janus_recordplay_message_free(msg);
			continue;
		}
		janus_mutex_lock(&sessions_mutex);
		janus_recordplay_session *session = janus_recordplay_lookup_session(msg->handle);
		if(!session) {
			janus_mutex_unlock(&sessions_mutex);
			JANUS_LOG(LOG_ERR, "No session associated with this handle...\n");
			janus_recordplay_message_free(msg);
			continue;
		}
		if(g_atomic_int_get(&session->destroyed)) {
			janus_mutex_unlock(&sessions_mutex);
			janus_recordplay_message_free(msg);
			continue;
		}
		janus_mutex_unlock(&sessions_mutex);
		/* Handle request */
		error_code = 0;
		root = NULL;
		if(msg->message == NULL) {
			JANUS_LOG(LOG_ERR, "No message??\n");
			error_code = JANUS_RECORDPLAY_ERROR_NO_MESSAGE;
			g_snprintf(error_cause, 512, "%s", "No message??");
			goto error;
		}
		root = msg->message;
		/* Get the request first */
		JANUS_VALIDATE_JSON_OBJECT(root, request_parameters,
			error_code, error_cause, TRUE,
			JANUS_RECORDPLAY_ERROR_MISSING_ELEMENT, JANUS_RECORDPLAY_ERROR_INVALID_ELEMENT);
		if(error_code != 0)
			goto error;
		const char *msg_sdp_type = json_string_value(json_object_get(msg->jsep, "type"));
		const char *msg_sdp = json_string_value(json_object_get(msg->jsep, "sdp"));
		json_t *request = json_object_get(root, "request");
		const char *request_text = json_string_value(request);
		json_t *event = NULL;
		json_t *result = NULL;
		char *sdp = NULL;
		gboolean sdp_update = FALSE;
		if(json_object_get(msg->jsep, "update") != NULL)
			sdp_update = json_is_true(json_object_get(msg->jsep, "update"));
		const char *filename_text = NULL;
		if(!strcasecmp(request_text, "record")) {
			if(!msg_sdp || !msg_sdp_type || strcasecmp(msg_sdp_type, "offer")) {
				JANUS_LOG(LOG_ERR, "Missing SDP offer\n");
				error_code = JANUS_RECORDPLAY_ERROR_MISSING_ELEMENT;
				g_snprintf(error_cause, 512, "Missing SDP offer");
				goto error;
			}
			JANUS_VALIDATE_JSON_OBJECT(root, record_parameters,
				error_code, error_cause, TRUE,
				JANUS_RECORDPLAY_ERROR_MISSING_ELEMENT, JANUS_RECORDPLAY_ERROR_INVALID_ELEMENT);
			if(error_code != 0)
				goto error;
			char error_str[512];
			janus_sdp *offer = janus_sdp_parse(msg_sdp, error_str, sizeof(error_str)), *answer = NULL;
			if(offer == NULL) {
				json_decref(event);
				JANUS_LOG(LOG_ERR, "Error parsing offer: %s\n", error_str);
				error_code = JANUS_RECORDPLAY_ERROR_INVALID_SDP;
				g_snprintf(error_cause, 512, "Error parsing offer: %s", error_str);
				goto error;
			}
			json_t *name = json_object_get(root, "name");
			const char *name_text = json_string_value(name);
			json_t *filename = json_object_get(root, "filename");
			if(filename) {
				filename_text = json_string_value(filename);
			}
			json_t *update = json_object_get(root, "update");
			gboolean do_update = update ? json_is_true(update) : FALSE;
			if(do_update && !sdp_update) {
				JANUS_LOG(LOG_WARN, "Got a 'update' request, but no SDP update? Ignoring...\n");
			}
			/* Check if this is a new recorder, or if an update is taking place (i.e., ICE restart) */
			guint64 id = 0;
			janus_recordplay_recording *rec = NULL;
			gboolean audio = FALSE, video = FALSE;
			if(sdp_update) {
				/* Renegotiation: make sure the user provided an offer, and send answer */
				JANUS_LOG(LOG_VERB, "Request to update existing recorder\n");
				if(!session->recorder || !session->recording) {
					JANUS_LOG(LOG_ERR, "Not a recording session, can't update\n");
					error_code = JANUS_RECORDPLAY_ERROR_INVALID_STATE;
					g_snprintf(error_cause, 512, "Not a recording session, can't update");
					goto error;
				}
				id = session->recording->id;
				rec = session->recording;
				session->sdp_version++;		/* This needs to be increased when it changes */
				audio = (session->arc != NULL);
				video = (session->vrc != NULL);
				sdp_update = do_update;
				goto recdone;
			}
			/* If we're here, we're doing a new recording */
			while(id == 0) {
				id = janus_random_uint64();
				if(g_hash_table_lookup(recordings, &id) != NULL) {
					/* Recording ID already taken, try another one */
					id = 0;
				}
			}
			JANUS_LOG(LOG_VERB, "Starting new recording with ID %"SCNu64"\n", id);
			rec = (janus_recordplay_recording *)g_malloc0(sizeof(janus_recordplay_recording));
			rec->id = id;
			rec->name = g_strdup(name_text);
			rec->viewers = NULL;
			rec->offer = NULL;
			g_atomic_int_set(&rec->destroyed, 0);
			g_atomic_int_set(&rec->completed, 0);
			janus_refcount_init(&rec->ref, janus_recordplay_recording_free);
			janus_refcount_increase(&rec->ref);	/* This is for the user writing the recording */
			janus_mutex_init(&rec->mutex);
			/* Check which codec we should record for audio and/or video */
			janus_sdp_find_preferred_codecs(offer, &rec->acodec, &rec->vcodec);
			/* We found preferred codecs: let's just make sure the direction is what we need */
			janus_sdp_mline *m = janus_sdp_mline_find(offer, JANUS_SDP_AUDIO);
			if(m != NULL && m->direction == JANUS_SDP_RECVONLY)
				rec->acodec = NULL;
			audio = (rec->acodec != NULL);
			if(audio) {
				JANUS_LOG(LOG_WARN, "Audio codec: %s\n", rec->acodec);
			}
			m = janus_sdp_mline_find(offer, JANUS_SDP_VIDEO);
			if(m != NULL && m->direction == JANUS_SDP_RECVONLY)
				rec->vcodec = NULL;
			video = (rec->vcodec != NULL);
			if(video) {
				JANUS_LOG(LOG_WARN, "Video codec: %s\n", rec->acodec);
			}
			rec->audio_pt = AUDIO_PT;
			if(rec->acodec) {
				/* Some audio codecs have a fixed payload type that we can't mess with */
				if(!strcasecmp(rec->acodec, "pcmu"))
					rec->audio_pt = 0;
				else if(!strcasecmp(rec->acodec, "pcma"))
					rec->audio_pt = 8;
				else if(!strcasecmp(rec->acodec, "g722"))
					rec->audio_pt = 9;
			}
			rec->video_pt = VIDEO_PT;
			/* Create a date string */
			time_t t = time(NULL);
			struct tm *tmv = localtime(&t);
			char outstr[200];
			strftime(outstr, sizeof(outstr), "%Y-%m-%d %H:%M:%S", tmv);
			rec->date = g_strdup(outstr);
			if(audio) {
				char filename[256];
				if(filename_text != NULL) {
					g_snprintf(filename, 256, "%s-audio", filename_text);
				} else {
					g_snprintf(filename, 256, "rec-%"SCNu64"-audio", id);
				}
				rec->arc_file = g_strdup(filename);
				session->arc = janus_recorder_create(recordings_path, rec->acodec, rec->arc_file);
			}
			if(video) {
				char filename[256];
				if(filename_text != NULL) {
					g_snprintf(filename, 256, "%s-video", filename_text);
				} else {
					g_snprintf(filename, 256, "rec-%"SCNu64"-video", id);
				}
				rec->vrc_file = g_strdup(filename);
				session->vrc = janus_recorder_create(recordings_path, rec->vcodec, rec->vrc_file);
			}
			session->recorder = TRUE;
			session->recording = rec;
			session->sdp_version = 1;	/* This needs to be increased when it changes */
			session->sdp_sessid = janus_get_real_time();
			janus_mutex_lock(&recordings_mutex);
			g_hash_table_insert(recordings, janus_uint64_dup(rec->id), rec);
			janus_mutex_unlock(&recordings_mutex);
			/* We need to prepare an answer */
recdone:
			answer = janus_sdp_generate_answer(offer,
				JANUS_SDP_OA_AUDIO, audio,
				JANUS_SDP_OA_AUDIO_CODEC, rec->acodec,
				JANUS_SDP_OA_AUDIO_DIRECTION, JANUS_SDP_RECVONLY,
				JANUS_SDP_OA_VIDEO, video,
				JANUS_SDP_OA_VIDEO_CODEC, rec->vcodec,
				JANUS_SDP_OA_VIDEO_DIRECTION, JANUS_SDP_RECVONLY,
				JANUS_SDP_OA_DATA, FALSE,
				JANUS_SDP_OA_DONE);
			g_free(answer->s_name);
			char s_name[100];
			g_snprintf(s_name, sizeof(s_name), "Recording %"SCNu64, rec->id);
			answer->s_name = g_strdup(s_name);
			/* Let's overwrite a couple o= fields, in case this is a renegotiation */
			answer->o_sessid = session->sdp_sessid;
			answer->o_version = session->sdp_version;
			/* Generate the SDP string */
			sdp = janus_sdp_write(answer);
			janus_sdp_destroy(offer);
			janus_sdp_destroy(answer);
			JANUS_LOG(LOG_VERB, "Going to answer this SDP:\n%s\n", sdp);
			/* If the user negotiated simulcasting, just stick with the base substream */
			json_t *msg_simulcast = json_object_get(msg->jsep, "simulcast");
			if(msg_simulcast) {
				JANUS_LOG(LOG_WARN, "Recording client negotiated simulcasting which we don't do here, falling back to base substream...\n");
				session->simulcast_ssrc = json_integer_value(json_object_get(msg_simulcast, "ssrc-0"));
			}
			/* Done! */
			result = json_object();
			json_object_set_new(result, "status", json_string("recording"));
			json_object_set_new(result, "id", json_integer(id));
			/* Also notify event handlers */
			if(!sdp_update && notify_events && gateway->events_is_enabled()) {
				json_t *info = json_object();
				json_object_set_new(info, "event", json_string("recording"));
				json_object_set_new(info, "id", json_integer(id));
				json_object_set_new(info, "audio", session->arc ? json_true() : json_false());
				json_object_set_new(info, "video", session->vrc ? json_true() : json_false());
				gateway->notify_event(&janus_recordplay_plugin, session->handle, info);
			}
		} else if(!strcasecmp(request_text, "play")) {
			if(msg_sdp) {
				JANUS_LOG(LOG_ERR, "A play request can't contain an SDP\n");
				error_code = JANUS_RECORDPLAY_ERROR_INVALID_ELEMENT;
				g_snprintf(error_cause, 512, "A play request can't contain an SDP");
				goto error;
			}
			JANUS_LOG(LOG_VERB, "Replaying a recording\n");
			JANUS_VALIDATE_JSON_OBJECT(root, play_parameters,
				error_code, error_cause, TRUE,
				JANUS_RECORDPLAY_ERROR_MISSING_ELEMENT, JANUS_RECORDPLAY_ERROR_INVALID_ELEMENT);
			if(error_code != 0)
				goto error;
			json_t *restart = json_object_get(root, "restart");
			gboolean do_restart = restart ? json_is_true(restart) : FALSE;
			/* Check if this is a new playout, or if an update is taking place (i.e., ICE restart) */
			guint64 id_value = 0;
			janus_recordplay_recording *rec = NULL;
			const char *warning = NULL;
			if(sdp_update || do_restart) {
				/* Renegotiation: make sure the user provided an offer, and send answer */
				JANUS_LOG(LOG_VERB, "Request to perform an ICE restart on existing playout\n");
				if(session->recorder || session->recording == NULL || session->recording->offer == NULL) {
					JANUS_LOG(LOG_ERR, "Not a playout session, can't restart\n");
					error_code = JANUS_RECORDPLAY_ERROR_INVALID_STATE;
					g_snprintf(error_cause, 512, "Not a playout session, can't restart");
					goto error;
				}
				rec = session->recording;
				id_value = rec->id;
				session->sdp_version++;		/* This needs to be increased when it changes */
				sdp_update = TRUE;
				/* Let's overwrite a couple o= fields, in case this is a renegotiation */
				char error_str[512];
				janus_sdp *offer = janus_sdp_parse(rec->offer, error_str, sizeof(error_str));
				if(offer == NULL) {
					JANUS_LOG(LOG_ERR, "Invalid offer, can't restart\n");
					error_code = JANUS_RECORDPLAY_ERROR_INVALID_STATE;
					g_snprintf(error_cause, 512, "Invalid, can't restart");
					goto error;
				}
				offer->o_sessid = session->sdp_sessid;
				offer->o_version = session->sdp_version;
				sdp = janus_sdp_write(offer);
				janus_sdp_free(offer);
				goto playdone;
			}
			/* If we got here, it's a new playout */
			json_t *id = json_object_get(root, "id");
			id_value = json_integer_value(id);
			/* Look for this recording */
			janus_mutex_lock(&recordings_mutex);
<<<<<<< HEAD
			janus_recordplay_recording *rec = g_hash_table_lookup(recordings, &id_value);
			janus_refcount_increase(&rec->ref);
=======
			rec = g_hash_table_lookup(recordings, &id_value);
>>>>>>> bf2efc4b
			janus_mutex_unlock(&recordings_mutex);
			if(rec == NULL || rec->offer == NULL || g_atomic_int_get(&rec->destroyed)) {
				janus_refcount_decrease(&rec->ref);
				JANUS_LOG(LOG_ERR, "No such recording\n");
				error_code = JANUS_RECORDPLAY_ERROR_NOT_FOUND;
				g_snprintf(error_cause, 512, "No such recording");
				goto error;
			}
			/* Access the frames */
			if(rec->arc_file) {
				session->aframes = janus_recordplay_get_frames(recordings_path, rec->arc_file);
				if(session->aframes == NULL) {
					JANUS_LOG(LOG_WARN, "Error opening audio recording, trying to go on anyway\n");
					warning = "Broken audio file, playing video only";
				}
			}
			if(rec->vrc_file) {
				session->vframes = janus_recordplay_get_frames(recordings_path, rec->vrc_file);
				if(session->vframes == NULL) {
					JANUS_LOG(LOG_WARN, "Error opening video recording, trying to go on anyway\n");
					warning = "Broken video file, playing audio only";
				}
			}
			if(session->aframes == NULL && session->vframes == NULL) {
				error_code = JANUS_RECORDPLAY_ERROR_INVALID_RECORDING;
				g_snprintf(error_cause, 512, "Error opening recording files");
				goto error;
			}
			session->recording = rec;
			session->recorder = FALSE;
			rec->viewers = g_list_append(rec->viewers, session);
			/* Send this viewer the prepared offer  */
			sdp = g_strdup(rec->offer);
playdone:
			JANUS_LOG(LOG_VERB, "Going to offer this SDP:\n%s\n", sdp);
			/* Done! */
			result = json_object();
			json_object_set_new(result, "status", json_string(sdp_update ? "restarting" : "preparing"));
			json_object_set_new(result, "id", json_integer(id_value));
			if(warning)
				json_object_set_new(result, "warning", json_string(warning));
			/* Also notify event handlers */
			if(!sdp_update && notify_events && gateway->events_is_enabled()) {
				json_t *info = json_object();
				json_object_set_new(info, "event", json_string("playout"));
				json_object_set_new(info, "id", json_integer(id_value));
				json_object_set_new(info, "audio", session->aframes ? json_true() : json_false());
				json_object_set_new(info, "video", session->vframes ? json_true() : json_false());
				gateway->notify_event(&janus_recordplay_plugin, session->handle, info);
			}
		} else if(!strcasecmp(request_text, "start")) {
			if(!session->aframes && !session->vframes) {
				JANUS_LOG(LOG_ERR, "Not a playout session, can't start\n");
				error_code = JANUS_RECORDPLAY_ERROR_INVALID_STATE;
				g_snprintf(error_cause, 512, "Not a playout session, can't start");
				goto error;
			}
			/* Just a final message we make use of, e.g., to receive an ANSWER to our OFFER for a playout */
			if(!msg_sdp) {
				JANUS_LOG(LOG_ERR, "Missing SDP answer\n");
				error_code = JANUS_RECORDPLAY_ERROR_MISSING_ELEMENT;
				g_snprintf(error_cause, 512, "Missing SDP answer");
				goto error;
			}
			/* Done! */
			result = json_object();
			json_object_set_new(result, "status", json_string("playing"));
			/* Also notify event handlers */
			if(notify_events && gateway->events_is_enabled()) {
				json_t *info = json_object();
				json_object_set_new(info, "event", json_string("playing"));
				json_object_set_new(info, "id", json_integer(session->recording->id));
				gateway->notify_event(&janus_recordplay_plugin, session->handle, info);
			}
		} else if(!strcasecmp(request_text, "stop")) {
			/* Done! */
			result = json_object();
			json_object_set_new(result, "status", json_string("stopped"));
			if(session->recording) {
				json_object_set_new(result, "id", json_integer(session->recording->id));
				/* Also notify event handlers */
				if(notify_events && gateway->events_is_enabled()) {
					json_t *info = json_object();
					json_object_set_new(info, "event", json_string("stopped"));
					if(session->recording)
						json_object_set_new(info, "id", json_integer(session->recording->id));
					gateway->notify_event(&janus_recordplay_plugin, session->handle, info);
				}
			}
			/* Stop the recording/playout */
			janus_recordplay_hangup_media(session->handle);
		} else {
			JANUS_LOG(LOG_ERR, "Unknown request '%s'\n", request_text);
			error_code = JANUS_RECORDPLAY_ERROR_INVALID_REQUEST;
			g_snprintf(error_cause, 512, "Unknown request '%s'", request_text);
			goto error;
		}

		/* Prepare JSON event */
		event = json_object();
		json_object_set_new(event, "recordplay", json_string("event"));
		if(result != NULL)
			json_object_set_new(event, "result", result);
		if(!sdp) {
			int ret = gateway->push_event(msg->handle, &janus_recordplay_plugin, msg->transaction, event, NULL);
			JANUS_LOG(LOG_VERB, "  >> Pushing event: %d (%s)\n", ret, janus_get_api_error(ret));
			json_decref(event);
		} else {
			const char *type = session->recorder ? "answer" : "offer";
			json_t *jsep = json_pack("{ssss}", "type", type, "sdp", sdp);
			if(sdp_update)
				json_object_set_new(jsep, "restart", json_true());
			/* How long will the gateway take to push the event? */
			g_atomic_int_set(&session->hangingup, 0);
			gint64 start = janus_get_monotonic_time();
			int res = gateway->push_event(msg->handle, &janus_recordplay_plugin, msg->transaction, event, jsep);
			JANUS_LOG(LOG_VERB, "  >> Pushing event: %d (took %"SCNu64" us)\n",
				res, janus_get_monotonic_time()-start);
			g_free(sdp);
			json_decref(event);
			json_decref(jsep);
		}
		janus_recordplay_message_free(msg);
		continue;
		
error:
		{
			/* Prepare JSON error event */
			json_t *event = json_object();
			json_object_set_new(event, "recordplay", json_string("event"));
			json_object_set_new(event, "error_code", json_integer(error_code));
			json_object_set_new(event, "error", json_string(error_cause));
			int ret = gateway->push_event(msg->handle, &janus_recordplay_plugin, msg->transaction, event, NULL);
			JANUS_LOG(LOG_VERB, "  >> Pushing event: %d (%s)\n", ret, janus_get_api_error(ret));
			json_decref(event);
			janus_recordplay_message_free(msg);
		}
	}
	JANUS_LOG(LOG_VERB, "LeavingRecord&Play handler thread\n");
	return NULL;
}

void janus_recordplay_update_recordings_list(void) {
	if(recordings_path == NULL)
		return;
	JANUS_LOG(LOG_VERB, "Updating recordings list in %s\n", recordings_path);
	janus_mutex_lock(&recordings_mutex);
	/* First of all, let's keep track of which recordings are currently available */
	GList *old_recordings = NULL;
	if(recordings != NULL && g_hash_table_size(recordings) > 0) {
		GHashTableIter iter;
		gpointer value;
		g_hash_table_iter_init(&iter, recordings);
		while(g_hash_table_iter_next(&iter, NULL, &value)) {
			janus_recordplay_recording *rec = value;
			if(rec) {
				janus_refcount_increase(&rec->ref);
				old_recordings = g_list_append(old_recordings, &rec->id);
			}
		}
	}
	/* Open dir */
	DIR *dir = opendir(recordings_path);
	if(!dir) {
		JANUS_LOG(LOG_ERR, "Couldn't open folder...\n");
		g_list_free(old_recordings);
		janus_mutex_unlock(&recordings_mutex);
		return;
	}
	struct dirent *recent = NULL;
	char recpath[1024];
	while((recent = readdir(dir))) {
		int len = strlen(recent->d_name);
		if(len < 4)
			continue;
		if(strcasecmp(recent->d_name+len-4, ".nfo"))
			continue;
		JANUS_LOG(LOG_VERB, "Importing recording '%s'...\n", recent->d_name);
		memset(recpath, 0, 1024);
		g_snprintf(recpath, 1024, "%s/%s", recordings_path, recent->d_name);
		janus_config *nfo = janus_config_parse(recpath);
		if(nfo == NULL) { 
			JANUS_LOG(LOG_ERR, "Invalid recording '%s'...\n", recent->d_name);
			continue;
		}
		GList *cl = janus_config_get_categories(nfo);
		if(cl == NULL || cl->data == NULL) {
			JANUS_LOG(LOG_WARN, "No recording info in '%s', skipping...\n", recent->d_name);
			janus_config_destroy(nfo);
			continue;
		}
		janus_config_category *cat = (janus_config_category *)cl->data;
		guint64 id = g_ascii_strtoull(cat->name, NULL, 0);
		if(id == 0) {
			JANUS_LOG(LOG_WARN, "Invalid ID, skipping...\n");
			janus_config_destroy(nfo);
			continue;
		}
		janus_recordplay_recording *rec = g_hash_table_lookup(recordings, &id);
		if(rec != NULL) {
			JANUS_LOG(LOG_VERB, "Skipping recording with ID %"SCNu64", it's already in the list...\n", id);
			janus_config_destroy(nfo);
			/* Mark that we updated this recording */
			old_recordings = g_list_remove(old_recordings, &rec->id);
			janus_refcount_decrease(&rec->ref);
			continue;
		}
		janus_config_item *name = janus_config_get_item(cat, "name");
		janus_config_item *date = janus_config_get_item(cat, "date");
		janus_config_item *audio = janus_config_get_item(cat, "audio");
		janus_config_item *video = janus_config_get_item(cat, "video");
		if(!name || !name->value || strlen(name->value) == 0 || !date || !date->value || strlen(date->value) == 0) {
			JANUS_LOG(LOG_WARN, "Invalid info for recording %"SCNu64", skipping...\n", id);
			janus_config_destroy(nfo);
			continue;
		}
		if((!audio || !audio->value) && (!video || !video->value)) {
			JANUS_LOG(LOG_WARN, "No audio and no video in recording %"SCNu64", skipping...\n", id);
			janus_config_destroy(nfo);
			continue;
		}
		rec = (janus_recordplay_recording *)g_malloc0(sizeof(janus_recordplay_recording));
		rec->id = id;
		rec->name = g_strdup(name->value);
		rec->date = g_strdup(date->value);
		if(audio && audio->value) {
			rec->arc_file = g_strdup(audio->value);
			char *ext = strstr(rec->arc_file, ".mjr");
			if(ext != NULL)
				*ext = '\0';
			/* Check which codec is in this recording */
			rec->acodec = janus_recordplay_parse_codec(recordings_path, rec->arc_file);
		}
		if(video && video->value) {
			rec->vrc_file = g_strdup(video->value);
			char *ext = strstr(rec->vrc_file, ".mjr");
			if(ext != NULL)
				*ext = '\0';
			/* Check which codec is in this recording */
			rec->vcodec = janus_recordplay_parse_codec(recordings_path, rec->vrc_file);
		}
		rec->audio_pt = AUDIO_PT;
		if(rec->acodec) {
			/* Some audio codecs have a fixed payload type that we can't mess with */
			if(!strcasecmp(rec->acodec, "pcmu"))
				rec->audio_pt = 0;
			else if(!strcasecmp(rec->acodec, "pcma"))
				rec->audio_pt = 8;
			else if(!strcasecmp(rec->acodec, "g722"))
				rec->audio_pt = 9;
		}
		rec->video_pt = VIDEO_PT;
		rec->viewers = NULL;
		if(janus_recordplay_generate_offer(rec) < 0) {
			JANUS_LOG(LOG_WARN, "Could not generate offer for recording %"SCNu64"...\n", rec->id);
		}
		g_atomic_int_set(&rec->destroyed, 0);
		g_atomic_int_set(&rec->completed, 1);
		janus_refcount_init(&rec->ref, janus_recordplay_recording_free);
		janus_mutex_init(&rec->mutex);
		
		janus_config_destroy(nfo);

		/* Add to the list of recordings */
		g_hash_table_insert(recordings, janus_uint64_dup(rec->id), rec);
	}
	closedir(dir);
	/* Now let's check if any of the previously existing recordings was removed */
	if(old_recordings != NULL) {
		while(old_recordings != NULL) {
			guint64 id = *((guint64 *)old_recordings->data);
			JANUS_LOG(LOG_VERB, "Recording %"SCNu64" is not available anymore, removing...\n", id);
			janus_recordplay_recording *old_rec = g_hash_table_lookup(recordings, &id);
			if(old_rec != NULL) {
				/* Remove it */
				g_hash_table_remove(recordings, &id);
				janus_refcount_decrease(&old_rec->ref);
			}
			old_recordings = old_recordings->next;
		}
		g_list_free(old_recordings);
	}
	janus_mutex_unlock(&recordings_mutex);
}

janus_recordplay_frame_packet *janus_recordplay_get_frames(const char *dir, const char *filename) {
	if(!dir || !filename)
		return NULL;
	/* Open the file */
	char source[1024];
	if(strstr(filename, ".mjr"))
		g_snprintf(source, 1024, "%s/%s", dir, filename);
	else
		g_snprintf(source, 1024, "%s/%s.mjr", dir, filename);
	FILE *file = fopen(source, "rb");
	if(file == NULL) {
		JANUS_LOG(LOG_ERR, "Could not open file %s\n", source);
		return NULL;
	}
	fseek(file, 0L, SEEK_END);
	long fsize = ftell(file);
	fseek(file, 0L, SEEK_SET);
	JANUS_LOG(LOG_VERB, "File is %zu bytes\n", fsize);

	/* Pre-parse */
	JANUS_LOG(LOG_VERB, "Pre-parsing file %s to generate ordered index...\n", source);
	gboolean parsed_header = FALSE;
	int bytes = 0;
	long offset = 0;
	uint16_t len = 0, count = 0;
	uint32_t first_ts = 0, last_ts = 0, reset = 0;	/* To handle whether there's a timestamp reset in the recording */
	char prebuffer[1500];
	memset(prebuffer, 0, 1500);
	/* Let's look for timestamp resets first */
	while(offset < fsize) {
		/* Read frame header */
		fseek(file, offset, SEEK_SET);
		bytes = fread(prebuffer, sizeof(char), 8, file);
		if(bytes != 8 || prebuffer[0] != 'M') {
			JANUS_LOG(LOG_ERR, "Invalid header...\n");
			fclose(file);
			return NULL;
		}
		if(prebuffer[1] == 'E') {
			/* Either the old .mjr format header ('MEETECHO' header followed by 'audio' or 'video'), or a frame */
			offset += 8;
			bytes = fread(&len, sizeof(uint16_t), 1, file);
			len = ntohs(len);
			offset += 2;
			if(len == 5 && !parsed_header) {
				/* This is the main header */
				parsed_header = TRUE;
				JANUS_LOG(LOG_VERB, "Old .mjr header format\n");
				bytes = fread(prebuffer, sizeof(char), 5, file);
				if(prebuffer[0] == 'v') {
					JANUS_LOG(LOG_INFO, "This is an old video recording, assuming VP8\n");
				} else if(prebuffer[0] == 'a') {
					JANUS_LOG(LOG_INFO, "This is an old audio recording, assuming Opus\n");
				} else {
					JANUS_LOG(LOG_WARN, "Unsupported recording media type...\n");
					fclose(file);
					return NULL;
				}
				offset += len;
				continue;
			} else if(len < 12) {
				/* Not RTP, skip */
				JANUS_LOG(LOG_VERB, "Skipping packet (not RTP?)\n");
				offset += len;
				continue;
			}
		} else if(prebuffer[1] == 'J') {
			/* New .mjr format, the header may contain useful info */
			offset += 8;
			bytes = fread(&len, sizeof(uint16_t), 1, file);
			len = ntohs(len);
			offset += 2;
			if(len > 0 && !parsed_header) {
				/* This is the info header */
				JANUS_LOG(LOG_VERB, "New .mjr header format\n");
				bytes = fread(prebuffer, sizeof(char), len, file);
				if(bytes < 0) {
					JANUS_LOG(LOG_ERR, "Error reading from file... %s\n", strerror(errno));
					fclose(file);
					return NULL;
				}
				parsed_header = TRUE;
				prebuffer[len] = '\0';
				json_error_t error;
				json_t *info = json_loads(prebuffer, 0, &error);
				if(!info) {
					JANUS_LOG(LOG_ERR, "JSON error: on line %d: %s\n", error.line, error.text);
					JANUS_LOG(LOG_WARN, "Error parsing info header...\n");
					fclose(file);
					return NULL;
				}
				/* Is it audio or video? */
				json_t *type = json_object_get(info, "t");
				if(!type || !json_is_string(type)) {
					JANUS_LOG(LOG_WARN, "Missing/invalid recording type in info header...\n");
					json_decref(info);
					fclose(file);
					return NULL;
				}
				const char *t = json_string_value(type);
				int video = 0;
				gint64 c_time = 0, w_time = 0;
				if(!strcasecmp(t, "v")) {
					video = 1;
				} else if(!strcasecmp(t, "a")) {
					video = 0;
				} else {
					JANUS_LOG(LOG_WARN, "Unsupported recording type '%s' in info header...\n", t);
					json_decref(info);
					fclose(file);
					return NULL;
				}
				/* What codec was used? */
				json_t *codec = json_object_get(info, "c");
				if(!codec || !json_is_string(codec)) {
					JANUS_LOG(LOG_WARN, "Missing recording codec in info header...\n");
					json_decref(info);
					fclose(file);
					return NULL;
				}
				const char *c = json_string_value(codec);
				/* When was the file created? */
				json_t *created = json_object_get(info, "s");
				if(!created || !json_is_integer(created)) {
					JANUS_LOG(LOG_WARN, "Missing recording created time in info header...\n");
					json_decref(info);
					fclose(file);
					return NULL;
				}
				c_time = json_integer_value(created);
				/* When was the first frame written? */
				json_t *written = json_object_get(info, "u");
				if(!written || !json_is_integer(written)) {
					JANUS_LOG(LOG_WARN, "Missing recording written time in info header...\n");
					json_decref(info);
					fclose(file);
					return NULL;
				}
				w_time = json_integer_value(created);
				/* Summary */
				JANUS_LOG(LOG_VERB, "This is %s recording:\n", video ? "a video" : "an audio");
				JANUS_LOG(LOG_VERB, "  -- Codec:   %s\n", c);
				JANUS_LOG(LOG_VERB, "  -- Created: %"SCNi64"\n", c_time);
				JANUS_LOG(LOG_VERB, "  -- Written: %"SCNi64"\n", w_time);
				json_decref(info);
			}
		} else {
			JANUS_LOG(LOG_ERR, "Invalid header...\n");
			fclose(file);
			return NULL;
		}
		/* Only read RTP header */
		bytes = fread(prebuffer, sizeof(char), 16, file);
		janus_rtp_header *rtp = (janus_rtp_header *)prebuffer;
		if(last_ts == 0) {
			first_ts = ntohl(rtp->timestamp);
			if(first_ts > 1000*1000)	/* Just used to check whether a packet is pre- or post-reset */
				first_ts -= 1000*1000;
		} else {
			if(ntohl(rtp->timestamp) < last_ts) {
				/* The new timestamp is smaller than the next one, is it a timestamp reset or simply out of order? */
				if(last_ts-ntohl(rtp->timestamp) > 2*1000*1000*1000) {
					reset = ntohl(rtp->timestamp);
					JANUS_LOG(LOG_VERB, "Timestamp reset: %"SCNu32"\n", reset);
				}
			} else if(ntohl(rtp->timestamp) < reset) {
				JANUS_LOG(LOG_VERB, "Updating timestamp reset: %"SCNu32" (was %"SCNu32")\n", ntohl(rtp->timestamp), reset);
				reset = ntohl(rtp->timestamp);
			}
		}
		last_ts = ntohl(rtp->timestamp);
		/* Skip data for now */
		offset += len;
	}
	/* Now let's parse the frames and order them */
	offset = 0;
	janus_recordplay_frame_packet *list = NULL, *last = NULL;
	while(offset < fsize) {
		/* Read frame header */
		fseek(file, offset, SEEK_SET);
		bytes = fread(prebuffer, sizeof(char), 8, file);
		prebuffer[8] = '\0';
		JANUS_LOG(LOG_HUGE, "Header: %s\n", prebuffer);
		offset += 8;
		bytes = fread(&len, sizeof(uint16_t), 1, file);
		len = ntohs(len);
		JANUS_LOG(LOG_HUGE, "  -- Length: %"SCNu16"\n", len);
		offset += 2;
		if(prebuffer[1] == 'J' || len < 12) {
			/* Not RTP, skip */
			JANUS_LOG(LOG_HUGE, "  -- Not RTP, skipping\n");
			offset += len;
			continue;
		}
		/* Only read RTP header */
		bytes = fread(prebuffer, sizeof(char), 16, file);
		if(bytes < 0) {
			JANUS_LOG(LOG_WARN, "Error reading RTP header, stopping here...\n");
			break;
		}
		janus_rtp_header *rtp = (janus_rtp_header *)prebuffer;
		JANUS_LOG(LOG_HUGE, "  -- RTP packet (ssrc=%"SCNu32", pt=%"SCNu16", ext=%"SCNu16", seq=%"SCNu16", ts=%"SCNu32")\n",
				ntohl(rtp->ssrc), rtp->type, rtp->extension, ntohs(rtp->seq_number), ntohl(rtp->timestamp));
		/* Generate frame packet and insert in the ordered list */
		janus_recordplay_frame_packet *p = g_malloc0(sizeof(janus_recordplay_frame_packet));
		p->seq = ntohs(rtp->seq_number);
		if(reset == 0) {
			/* Simple enough... */
			p->ts = ntohl(rtp->timestamp);
		} else {
			/* Is this packet pre- or post-reset? */
			if(ntohl(rtp->timestamp) > first_ts) {
				/* Pre-reset... */
				p->ts = ntohl(rtp->timestamp);
			} else {
				/* Post-reset... */
				uint64_t max32 = UINT32_MAX;
				max32++;
				p->ts = max32+ntohl(rtp->timestamp);
			}
		}
		p->len = len;
		p->offset = offset;
		p->next = NULL;
		p->prev = NULL;
		if(list == NULL) {
			/* First element becomes the list itself (and the last item), at least for now */
			list = p;
			last = p;
		} else {
			/* Check where we should insert this, starting from the end */
			int added = 0;
			janus_recordplay_frame_packet *tmp = last;
			while(tmp) {
				if(tmp->ts < p->ts) {
					/* The new timestamp is greater than the last one we have, append */
					added = 1;
					if(tmp->next != NULL) {
						/* We're inserting */
						tmp->next->prev = p;
						p->next = tmp->next;
					} else {
						/* Update the last packet */
						last = p;
					}
					tmp->next = p;
					p->prev = tmp;
					break;
				} else if(tmp->ts == p->ts) {
					/* Same timestamp, check the sequence number */
					if(tmp->seq < p->seq && (abs(tmp->seq - p->seq) < 10000)) {
						/* The new sequence number is greater than the last one we have, append */
						added = 1;
						if(tmp->next != NULL) {
							/* We're inserting */
							tmp->next->prev = p;
							p->next = tmp->next;
						} else {
							/* Update the last packet */
							last = p;
						}
						tmp->next = p;
						p->prev = tmp;
						break;
					} else if(tmp->seq > p->seq && (abs(tmp->seq - p->seq) > 10000)) {
						/* The new sequence number (resetted) is greater than the last one we have, append */
						added = 1;
						if(tmp->next != NULL) {
							/* We're inserting */
							tmp->next->prev = p;
							p->next = tmp->next;
						} else {
							/* Update the last packet */
							last = p;
						}
						tmp->next = p;
						p->prev = tmp;
						break;
					}
				}
				/* If either the timestamp ot the sequence number we just got is smaller, keep going back */
				tmp = tmp->prev;
			}
			if(!added) {
				/* We reached the start */
				p->next = list;
				list->prev = p;
				list = p;
			}
		}
		/* Skip data for now */
		offset += len;
		count++;
	}
	
	JANUS_LOG(LOG_VERB, "Counted %"SCNu16" RTP packets\n", count);
	janus_recordplay_frame_packet *tmp = list;
	count = 0;
	while(tmp) {
		count++;
		JANUS_LOG(LOG_HUGE, "[%10lu][%4d] seq=%"SCNu16", ts=%"SCNu64"\n", tmp->offset, tmp->len, tmp->seq, tmp->ts);
		tmp = tmp->next;
	}
	JANUS_LOG(LOG_VERB, "Counted %"SCNu16" frame packets\n", count);
	
	/* Done! */
	fclose(file);
	return list;
}

static void *janus_recordplay_playout_thread(void *data) {
	janus_recordplay_session *session = (janus_recordplay_session *)data;
	if(!session) {
		JANUS_LOG(LOG_ERR, "Invalid session, can't start playout thread...\n");
		g_thread_unref(g_thread_self());
		return NULL;
	}
	if(!session->recording) {
		janus_refcount_decrease(&session->ref);
		JANUS_LOG(LOG_ERR, "No recording object, can't start playout thread...\n");
		g_thread_unref(g_thread_self());
		return NULL;
	}
	janus_refcount_increase(&session->recording->ref);
	janus_recordplay_recording *rec = session->recording;
	if(session->recorder) {
		janus_refcount_decrease(&rec->ref);
		janus_refcount_decrease(&session->ref);
		JANUS_LOG(LOG_ERR, "This is a recorder, can't start playout thread...\n");
		g_thread_unref(g_thread_self());
		return NULL;
	}
	if(!session->aframes && !session->vframes) {
		janus_refcount_decrease(&rec->ref);
		janus_refcount_decrease(&session->ref);
		JANUS_LOG(LOG_ERR, "No audio and no video frames, can't start playout thread...\n");
		g_thread_unref(g_thread_self());
		return NULL;
	}
	JANUS_LOG(LOG_INFO, "Joining playout thread\n");
	/* Open the files */
	FILE *afile = NULL, *vfile = NULL;
	if(session->aframes) {
		char source[1024];
		if(strstr(rec->arc_file, ".mjr"))
			g_snprintf(source, 1024, "%s/%s", recordings_path, rec->arc_file);
		else
			g_snprintf(source, 1024, "%s/%s.mjr", recordings_path, rec->arc_file);
		afile = fopen(source, "rb");
		if(afile == NULL) {
			janus_refcount_decrease(&rec->ref);
			janus_refcount_decrease(&session->ref);
			JANUS_LOG(LOG_ERR, "Could not open audio file %s, can't start playout thread...\n", source);
			g_thread_unref(g_thread_self());
			return NULL;
		}
	}
	if(session->vframes) {
		char source[1024];
		if(strstr(rec->vrc_file, ".mjr"))
			g_snprintf(source, 1024, "%s/%s", recordings_path, rec->vrc_file);
		else
			g_snprintf(source, 1024, "%s/%s.mjr", recordings_path, rec->vrc_file);
		vfile = fopen(source, "rb");
		if(vfile == NULL) {
			janus_refcount_decrease(&rec->ref);
			janus_refcount_decrease(&session->ref);
			JANUS_LOG(LOG_ERR, "Could not open video file %s, can't start playout thread...\n", source);
			if(afile)
				fclose(afile);
			afile = NULL;
			g_thread_unref(g_thread_self());
			return NULL;
		}
	}
	
	/* Timer */
	gboolean asent = FALSE, vsent = FALSE;
	struct timeval now, abefore, vbefore;
	time_t d_s, d_us;
	gettimeofday(&now, NULL);
	gettimeofday(&abefore, NULL);
	gettimeofday(&vbefore, NULL);

	janus_recordplay_frame_packet *audio = session->aframes, *video = session->vframes;
	char *buffer = (char *)g_malloc0(1500);
	memset(buffer, 0, 1500);
	int bytes = 0;
	int64_t ts_diff = 0, passed = 0;

	int audio_pt = session->recording->audio_pt;
	int video_pt = session->recording->video_pt;

	int akhz = 48;
	if(audio_pt == 0 || audio_pt == 8 || audio_pt == 9)
		akhz = 8;
	int vkhz = 90;

	while(!g_atomic_int_get(&session->destroyed) && session->active
			&& !g_atomic_int_get(&rec->destroyed) && (audio || video)) {
		if(!asent && !vsent) {
			/* We skipped the last round, so sleep a bit (5ms) */
			usleep(5000);
		}
		asent = FALSE;
		vsent = FALSE;
		if(audio) {
			if(audio == session->aframes) {
				/* First packet, send now */
				fseek(afile, audio->offset, SEEK_SET);
				bytes = fread(buffer, sizeof(char), audio->len, afile);
				if(bytes != audio->len)
					JANUS_LOG(LOG_WARN, "Didn't manage to read all the bytes we needed (%d < %d)...\n", bytes, audio->len);
				/* Update payload type */
				janus_rtp_header *rtp = (janus_rtp_header *)buffer;
				rtp->type = audio_pt;
				if(gateway != NULL)
					gateway->relay_rtp(session->handle, 0, (char *)buffer, bytes);
				gettimeofday(&now, NULL);
				abefore.tv_sec = now.tv_sec;
				abefore.tv_usec = now.tv_usec;
				asent = TRUE;
				audio = audio->next;
			} else {
				/* What's the timestamp skip from the previous packet? */
				ts_diff = audio->ts - audio->prev->ts;
				ts_diff = (ts_diff*1000)/akhz;
				/* Check if it's time to send */
				gettimeofday(&now, NULL);
				d_s = now.tv_sec - abefore.tv_sec;
				d_us = now.tv_usec - abefore.tv_usec;
				if(d_us < 0) {
					d_us += 1000000;
					--d_s;
				}
				passed = d_s*1000000 + d_us;
				if(passed < (ts_diff-5000)) {
					asent = FALSE;
				} else {
					/* Update the reference time */
					abefore.tv_usec += ts_diff%1000000;
					if(abefore.tv_usec > 1000000) {
						abefore.tv_sec++;
						abefore.tv_usec -= 1000000;
					}
					if(ts_diff/1000000 > 0) {
						abefore.tv_sec += ts_diff/1000000;
						abefore.tv_usec -= ts_diff/1000000;
					}
					/* Send now */
					fseek(afile, audio->offset, SEEK_SET);
					bytes = fread(buffer, sizeof(char), audio->len, afile);
					if(bytes != audio->len)
						JANUS_LOG(LOG_WARN, "Didn't manage to read all the bytes we needed (%d < %d)...\n", bytes, audio->len);
					/* Update payload type */
					janus_rtp_header *rtp = (janus_rtp_header *)buffer;
					rtp->type = audio_pt;
					if(gateway != NULL)
						gateway->relay_rtp(session->handle, 0, (char *)buffer, bytes);
					asent = TRUE;
					audio = audio->next;
				}
			}
		}
		if(video) {
			if(video == session->vframes) {
				/* First packets: there may be many of them with the same timestamp, send them all */
				uint64_t ts = video->ts;
				while(video && video->ts == ts) {
					fseek(vfile, video->offset, SEEK_SET);
					bytes = fread(buffer, sizeof(char), video->len, vfile);
					if(bytes != video->len)
						JANUS_LOG(LOG_WARN, "Didn't manage to read all the bytes we needed (%d < %d)...\n", bytes, video->len);
					/* Update payload type */
					janus_rtp_header *rtp = (janus_rtp_header *)buffer;
					rtp->type = video_pt;
					if(gateway != NULL)
						gateway->relay_rtp(session->handle, 1, (char *)buffer, bytes);
					video = video->next;
				}
				vsent = TRUE;
				gettimeofday(&now, NULL);
				vbefore.tv_sec = now.tv_sec;
				vbefore.tv_usec = now.tv_usec;
			} else {
				/* What's the timestamp skip from the previous packet? */
				ts_diff = video->ts - video->prev->ts;
				ts_diff = (ts_diff*1000)/vkhz;
				/* Check if it's time to send */
				gettimeofday(&now, NULL);
				d_s = now.tv_sec - vbefore.tv_sec;
				d_us = now.tv_usec - vbefore.tv_usec;
				if(d_us < 0) {
					d_us += 1000000;
					--d_s;
				}
				passed = d_s*1000000 + d_us;
				if(passed < (ts_diff-5000)) {
					vsent = FALSE;
				} else {
					/* Update the reference time */
					vbefore.tv_usec += ts_diff%1000000;
					if(vbefore.tv_usec > 1000000) {
						vbefore.tv_sec++;
						vbefore.tv_usec -= 1000000;
					}
					if(ts_diff/1000000 > 0) {
						vbefore.tv_sec += ts_diff/1000000;
						vbefore.tv_usec -= ts_diff/1000000;
					}
					/* There may be multiple packets with the same timestamp, send them all */
					uint64_t ts = video->ts;
					while(video && video->ts == ts) {
						/* Send now */
						fseek(vfile, video->offset, SEEK_SET);
						bytes = fread(buffer, sizeof(char), video->len, vfile);
						if(bytes != video->len)
							JANUS_LOG(LOG_WARN, "Didn't manage to read all the bytes we needed (%d < %d)...\n", bytes, video->len);
						/* Update payload type */
						janus_rtp_header *rtp = (janus_rtp_header *)buffer;
						rtp->type = video_pt;
						if(gateway != NULL)
							gateway->relay_rtp(session->handle, 1, (char *)buffer, bytes);
						video = video->next;
					}
					vsent = TRUE;
				}
			}
		}
	}
	
	g_free(buffer);

	/* Get rid of the indexes */
	janus_recordplay_frame_packet *tmp = NULL;
	audio = session->aframes;
	while(audio) {
		tmp = audio->next;
		g_free(audio);
		audio = tmp;
	}
	session->aframes = NULL;
	video = session->vframes;
	while(video) {
		tmp = video->next;
		g_free(video);
		video = tmp;
	}
	session->vframes = NULL;

	if(afile)
		fclose(afile);
	afile = NULL;
	if(vfile)
		fclose(vfile);
	vfile = NULL;

	/* Remove from the list of viewers */
	janus_mutex_lock(&rec->mutex);
	rec->viewers = g_list_remove(rec->viewers, session);
	janus_mutex_unlock(&rec->mutex);

	/* Tell the core to tear down the PeerConnection, hangup_media will do the rest */
	gateway->close_pc(session->handle);
	
	janus_refcount_decrease(&rec->ref);
	janus_refcount_decrease(&session->ref);

	JANUS_LOG(LOG_INFO, "Leaving playout thread\n");
	g_thread_unref(g_thread_self());
	return NULL;
}<|MERGE_RESOLUTION|>--- conflicted
+++ resolved
@@ -1560,7 +1560,7 @@
 				offer->o_sessid = session->sdp_sessid;
 				offer->o_version = session->sdp_version;
 				sdp = janus_sdp_write(offer);
-				janus_sdp_free(offer);
+				janus_sdp_destroy(offer);
 				goto playdone;
 			}
 			/* If we got here, it's a new playout */
@@ -1568,15 +1568,13 @@
 			id_value = json_integer_value(id);
 			/* Look for this recording */
 			janus_mutex_lock(&recordings_mutex);
-<<<<<<< HEAD
-			janus_recordplay_recording *rec = g_hash_table_lookup(recordings, &id_value);
-			janus_refcount_increase(&rec->ref);
-=======
 			rec = g_hash_table_lookup(recordings, &id_value);
->>>>>>> bf2efc4b
+			if(rec != NULL)
+				janus_refcount_increase(&rec->ref);
 			janus_mutex_unlock(&recordings_mutex);
 			if(rec == NULL || rec->offer == NULL || g_atomic_int_get(&rec->destroyed)) {
-				janus_refcount_decrease(&rec->ref);
+				if(rec != NULL)
+					janus_refcount_decrease(&rec->ref);
 				JANUS_LOG(LOG_ERR, "No such recording\n");
 				error_code = JANUS_RECORDPLAY_ERROR_NOT_FOUND;
 				g_snprintf(error_cause, 512, "No such recording");
