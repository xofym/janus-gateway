--- conflicted
+++ resolved
@@ -1303,29 +1303,15 @@
 		*error = -2;
 		return;
 	}
-<<<<<<< HEAD
 	if(g_atomic_int_get(&session->destroyed)) {
-=======
-	if(session->destroyed) {
 		janus_mutex_unlock(&sessions_mutex);
->>>>>>> 7a42432c
 		JANUS_LOG(LOG_WARN, "VideoRoom session already marked as destroyed...\n");
 		return;
 	}
 	/* Cleaning up and removing the session is done in a lazy way */
-<<<<<<< HEAD
-	janus_mutex_lock(&sessions_mutex);
 	if(!g_atomic_int_get(&session->destroyed)) {
 		/* Any related WebRTC PeerConnection is not available anymore either */
-		janus_videoroom_hangup_media(handle);
-=======
-	if(!session->destroyed) {
-		JANUS_LOG(LOG_VERB, "Removing VideoRoom session...\n");
-		/* Any related WebRTC PeerConnection is not available anymore either */
 		janus_videoroom_hangup_media_internal(handle);
-		session->destroyed = janus_get_monotonic_time();
-		old_sessions = g_list_append(old_sessions, session);
->>>>>>> 7a42432c
 		if(session->participant_type == janus_videoroom_p_type_publisher) {
 			/* Get rid of publisher */
 			janus_mutex_lock(&session->mutex);
@@ -1368,6 +1354,7 @@
 		return NULL;
 	}
 	janus_refcount_increase(&session->ref);
+	janus_mutex_unlock(&sessions_mutex);
 	/* Show the participant/room info, if any */
 	json_t *info = json_object();
 	if(session->participant) {
@@ -1449,14 +1436,10 @@
 			}
 		}
 	}
-<<<<<<< HEAD
 	json_object_set_new(info, "hangingup", json_integer(g_atomic_int_get(&session->hangingup)));
 	json_object_set_new(info, "destroyed", json_integer(g_atomic_int_get(&session->destroyed)));
 	g_clear_pointer(&session, janus_videoroom_session_dereference);
-=======
-	json_object_set_new(info, "destroyed", json_integer(session->destroyed));
-	janus_mutex_unlock(&sessions_mutex);
->>>>>>> 7a42432c
+	janus_refcount_decrease(&session->ref);
 	return info;
 }
 
@@ -1504,12 +1487,6 @@
 struct janus_plugin_result *janus_videoroom_handle_message(janus_plugin_session *handle, char *transaction, json_t *message, json_t *jsep) {
 	if(g_atomic_int_get(&stopping) || !g_atomic_int_get(&initialized))
 		return janus_plugin_result_new(JANUS_PLUGIN_ERROR, g_atomic_int_get(&stopping) ? "Shutting down" : "Plugin not initialized", NULL);
-	janus_videoroom_session *session = (janus_videoroom_session *)handle->plugin_handle;
-	if(!session)
-		return janus_plugin_result_new(JANUS_PLUGIN_ERROR, "No session associated with this handle", NULL);
-	
-	/* Increase the reference counter for this session: we'll decrease it after we handle the message */
-	janus_refcount_increase(&session->ref);
 
 	/* Pre-parse the message */
 	int error_code = 0;
@@ -1518,6 +1495,22 @@
 	json_t *response = NULL;
 
 	janus_mutex_lock(&sessions_mutex);
+	janus_videoroom_session *session = janus_videoroom_lookup_session(handle);
+	if(!session) {
+		JANUS_LOG(LOG_ERR, "No session associated with this handle...\n");
+		error_code = JANUS_VIDEOROOM_ERROR_UNKNOWN_ERROR;
+		g_snprintf(error_cause, 512, "%s", "session associated with this handle...");
+		goto plugin_response;
+	}
+	/* Increase the reference counter for this session: we'll decrease it after we handle the message */
+	janus_refcount_increase(&session->ref);
+	janus_mutex_unlock(&sessions_mutex);
+	if(g_atomic_int_get(&session->destroyed)) {
+		JANUS_LOG(LOG_ERR, "Session has already been marked as destroyed...\n");
+		error_code = JANUS_VIDEOROOM_ERROR_UNKNOWN_ERROR;
+		g_snprintf(error_cause, 512, "%s", "Session has already been marked as destroyed...");
+		goto plugin_response;
+	}
 
 	if(message == NULL) {
 		JANUS_LOG(LOG_ERR, "No message??\n");
@@ -1525,26 +1518,6 @@
 		g_snprintf(error_cause, 512, "%s", "No message??");
 		goto plugin_response;
 	}
-
-<<<<<<< HEAD
-	if(g_atomic_int_get(&session->destroyed)) {
-=======
-	janus_videoroom_session *session = janus_videoroom_lookup_session(handle);
-
-	if(!session) {
-		JANUS_LOG(LOG_ERR, "No session associated with this handle...\n");
-		error_code = JANUS_VIDEOROOM_ERROR_UNKNOWN_ERROR;
-		g_snprintf(error_cause, 512, "%s", "session associated with this handle...");
-		goto plugin_response;
-	}
-	if(session->destroyed) {
->>>>>>> 7a42432c
-		JANUS_LOG(LOG_ERR, "Session has already been marked as destroyed...\n");
-		error_code = JANUS_VIDEOROOM_ERROR_UNKNOWN_ERROR;
-		g_snprintf(error_cause, 512, "%s", "Session has already been marked as destroyed...");
-		goto plugin_response;
-	}
-
 	if(!json_is_object(root)) {
 		JANUS_LOG(LOG_ERR, "JSON error: not an object\n");
 		error_code = JANUS_VIDEOROOM_ERROR_INVALID_JSON;
@@ -2801,7 +2774,6 @@
 			|| !strcasecmp(request_text, "start") || !strcasecmp(request_text, "pause") || !strcasecmp(request_text, "switch")
 			|| !strcasecmp(request_text, "stop") || !strcasecmp(request_text, "leave")) {
 		/* These messages are handled asynchronously */
-		janus_mutex_unlock(&sessions_mutex);
 
 		janus_videoroom_message *msg = g_malloc0(sizeof(janus_videoroom_message));
 		if(msg == NULL) {
@@ -2823,7 +2795,6 @@
 
 plugin_response:
 		{
-			janus_mutex_unlock(&sessions_mutex);
 			if(error_code == 0 && !response) {
 				error_code = JANUS_VIDEOROOM_ERROR_UNKNOWN_ERROR;
 				g_snprintf(error_cause, 512, "Invalid response");
@@ -2842,7 +2813,8 @@
 				json_decref(jsep);
 			g_free(transaction);
 
-			g_clear_pointer(&session, janus_videoroom_session_dereference);
+			if(session != NULL)
+				g_clear_pointer(&session, janus_videoroom_session_dereference);
 			return janus_plugin_result_new(JANUS_PLUGIN_OK, NULL, response);
 		}
 
@@ -2859,12 +2831,8 @@
 		JANUS_LOG(LOG_ERR, "No session associated with this handle...\n");
 		return;
 	}
-<<<<<<< HEAD
-	if(g_atomic_int_get(&session->destroyed))
-=======
-	if(session->destroyed) {
+	if(g_atomic_int_get(&session->destroyed)) {
 		janus_mutex_unlock(&sessions_mutex);
->>>>>>> 7a42432c
 		return;
 	}
 	g_atomic_int_set(&session->hangingup, 0);
@@ -3246,22 +3214,20 @@
 	/* The core is informing us that our peer got too many NACKs, are we pushing media too hard? */
 	if(handle == NULL || g_atomic_int_get(&handle->stopped) || g_atomic_int_get(&stopping) || !g_atomic_int_get(&initialized) || !gateway)
 		return;
-<<<<<<< HEAD
-	janus_videoroom_session *session = (janus_videoroom_session *)handle->plugin_handle;
-	if(!session || g_atomic_int_get(&session->destroyed) || !session->participant)
-=======
 	janus_mutex_lock(&sessions_mutex);
 	janus_videoroom_session *session = janus_videoroom_lookup_session(handle);
-	if(!session || session->destroyed || !session->participant) {
+	if(!session || g_atomic_int_get(&session->destroyed) || !session->participant) {
 		janus_mutex_unlock(&sessions_mutex);
->>>>>>> 7a42432c
 		return;
 	}
+	janus_refcount_increase(&session->ref);
+	janus_mutex_unlock(&sessions_mutex);
 	/* Check if it's an uplink (publisher) or downlink (viewer) issue */
 	if(session->participant_type == janus_videoroom_p_type_publisher) {
 		if(!uplink) {
 			janus_videoroom_publisher *publisher = janus_videoroom_session_get_publisher(session);
 			if(publisher == NULL || g_atomic_int_get(&publisher->destroyed)) {
+				janus_refcount_decrease(&session->ref);
 				g_clear_pointer(&publisher, janus_videoroom_publisher_dereference);
 				return;
 			}
@@ -3281,8 +3247,10 @@
 	} else if(session->participant_type == janus_videoroom_p_type_subscriber) {
 		if(uplink) {
 			janus_videoroom_subscriber *viewer = (janus_videoroom_subscriber *)session->participant;
-			if(viewer == NULL || g_atomic_int_get(&viewer->destroyed))
+			if(viewer == NULL || g_atomic_int_get(&viewer->destroyed)) {
+				janus_refcount_decrease(&session->ref);
 				return;
+			}
 			/* Send an event on the handle to notify the application: it's
 			 * up to the application to then choose a policy and enforce it */
 			json_t *event = json_object();
@@ -3293,7 +3261,7 @@
 			JANUS_LOG(LOG_WARN, "Got a slow downlink on a VideoRoom viewer? Weird, because it doesn't send media...\n");
 		}
 	}
-	janus_mutex_unlock(&sessions_mutex);
+	janus_refcount_decrease(&session->ref);
 }
 
 static void janus_videoroom_recorder_create(janus_videoroom_publisher *participant, gboolean audio, gboolean video, gboolean data) {
@@ -3386,17 +3354,13 @@
 }
 
 void janus_videoroom_hangup_media(janus_plugin_session *handle) {
-<<<<<<< HEAD
 	JANUS_LOG(LOG_INFO, "[%s-%p] No WebRTC media anymore; %p %p\n", JANUS_VIDEOROOM_PACKAGE, handle, handle->gateway_handle, handle->plugin_handle);
-=======
 	janus_mutex_lock(&sessions_mutex);
 	janus_videoroom_hangup_media_internal(handle);
 	janus_mutex_unlock(&sessions_mutex);
 }
 
 static void janus_videoroom_hangup_media_internal(janus_plugin_session *handle) {
-	JANUS_LOG(LOG_INFO, "No WebRTC media anymore\n");
->>>>>>> 7a42432c
 	if(g_atomic_int_get(&stopping) || !g_atomic_int_get(&initialized))
 		return;
 	janus_videoroom_session *session = janus_videoroom_lookup_session(handle);
@@ -3405,11 +3369,7 @@
 		return;
 	}
 	session->started = FALSE;
-<<<<<<< HEAD
-	if(g_atomic_int_get(&session->destroyed))
-=======
-	if(session->destroyed) {
->>>>>>> 7a42432c
+	if(g_atomic_int_get(&session->destroyed)) {
 		return;
 	}
 	if(g_atomic_int_add(&session->hangingup, 1)) {
@@ -3511,23 +3471,22 @@
 			janus_videoroom_message_free(msg);
 			continue;
 		}
-<<<<<<< HEAD
 		janus_videoroom *videoroom = NULL;
 		janus_videoroom_publisher *participant = NULL;
-		janus_videoroom_session *session = (janus_videoroom_session *)msg->handle->plugin_handle;
-=======
 		janus_mutex_lock(&sessions_mutex);
 		janus_videoroom_session *session = janus_videoroom_lookup_session(msg->handle);
->>>>>>> 7a42432c
 		if(!session) {
+			janus_mutex_unlock(&sessions_mutex);
 			JANUS_LOG(LOG_ERR, "No session associated with this handle...\n");
 			janus_videoroom_message_free(msg);
 			continue;
 		}
 		if(g_atomic_int_get(&session->destroyed)) {
+			janus_mutex_unlock(&sessions_mutex);
 			janus_videoroom_message_free(msg);
 			continue;
 		}
+		janus_mutex_unlock(&sessions_mutex);
 		/* Handle request */
 		error_code = 0;
 		root = NULL;
