--- conflicted
+++ resolved
@@ -96,11 +96,8 @@
  * - \b libogg: http://xiph.org/ogg/ (\c optional, only needed for the voicemail plugin)
  * - \b libcurl: https://curl.haxx.se/libcurl/ (\c optional, only needed for the TURN REST API,
  * RTSP support in the Streaming plugin and the sample Event Handler plugin)
-<<<<<<< HEAD
  * - \b Lua: https://www.lua.org/download.html (\c optional, only needed for the Lua plugin)
-=======
  * - \b npm: https://docs.npmjs.com/ (\c optional, used during build for generating JavaScript modules)
->>>>>>> 85491df2
  *
  */
 
