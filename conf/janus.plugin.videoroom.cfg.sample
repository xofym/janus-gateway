; [<unique room ID>]
; description = This is my awesome room
; is_private = yes|no (whether this room should be in the public list, default=yes)
; secret = <optional password needed for manipulating (e.g. destroying) the room>
; pin = <optional password needed for joining the room>
; require_pvtid = yes|no (whether subscriptions are required to provide a valid
;			a valid private_id to associate with a publisher, default=no)
; perc = yes|no (whether this room will be for PERC participants, meaning
;			payloads will be encrypted and so will recordings, default=no)
; publishers = <max number of concurrent senders> (e.g., 6 for a video
;              conference or 1 for a webinar)
; bitrate = <max video bitrate for senders> (e.g., 128000)
; bitrate_cap = yes|no (whether the above cap should act as a hard limit to
;			dynamic bitrate changes by publishers; default=no, publishers can go beyond that)
; fir_freq = <send a FIR to publishers every fir_freq seconds> (0=disable)
; audiocodec = opus|g722|pcmu|pcma|isac32|isac16 (audio codec(s) to force on publishers, default=opus
;			can be a comma separated list in order of preference, e.g., opus,pcmu)
; videocodec = vp8|vp9|h264 (video codec(s) to force on publishers, default=vp8
;			can be a comma separated list in order of preference, e.g., vp9,vp8,h264)
; video_svc = yes|no (whether SVC support must be enabled; works only for VP9, default=no)
; audiolevel_ext = yes|no (whether the ssrc-audio-level RTP extension must
;		be negotiated/used or not for new publishers, default=yes)
; audiolevel_event = yes|no (whether to emit event to other users or not, default=no)
; audio_active_packets = 100 (number of packets with audio level, default=100, 2 seconds)
; audio_level_average = 25 (average value of audio level, 127=muted, 0='too loud', default=25)
; videoorient_ext = yes|no (whether the video-orientation RTP extension must
;		be negotiated/used or not for new publishers, default=yes)
; playoutdelay_ext = yes|no (whether the playout-delay RTP extension must
;		be negotiated/used or not for new publishers, default=yes)
; transport_wide_cc_ext = yes|no (whether the transport wide CC RTP extension must be
;		negotiated/used or not for new publishers, default=no)
; record = true|false (whether this room should be recorded, default=false)
; rec_dir = <folder where recordings should be stored, when enabled>
; notify_joining = true|false (optional, whether to notify all participants when a new
;               participant joins the room. The Videoroom plugin by design only notifies
;               new feeds (publishers), and enabling this may result extra notification
;               traffic. This flag is particularly useful when enabled with require_pvtid
;               for admin to manage listening only participants. default=false)

[general]
;admin_key = supersecret		; If set, rooms can be created via API only
								; if this key is provided in the request
;events = no					; Whether events should be sent to event
								; handlers (default is yes)

[1234]
description = Demo Room
secret = adminpwd
publishers = 6
bitrate = 128000
fir_freq = 10
;audiocodec = opus
;videocodec = vp8
;transport_wide_cc_ext = yes
record = false
;rec_dir = /path/to/recordings-folder


; This other demo room here is only there in case you want to play with
; the VP9 SVC support. Notice that you'll need a Chrome launched with
; the flag that enables that support, or otherwise you'll be using just
; plain VP9 (which is good if you want to test how this indeed affect
; what receivers will get, whether they're encoding SVC or not).
[5678]
description = VP9-SVC Demo Room
secret = adminpwd
publishers = 6
bitrate = 512000
fir_freq = 10
videocodec = vp9
video_svc = true
<<<<<<< HEAD


; Finally, this demo room here is only there in case you want to play with
; the PERC-Lite support. Notice that you'll need a custom build of Chrome,
; or otherwise you'll be joining as a regular WebRTC participant and
; communication with other PERC-enabled clients will fail.
[3456]
description = PERC-Lite Demo Room
secret = adminpwd
publishers = 6
bitrate = 128000
fir_freq = 10
perc = true
=======
;transport_wide_cc_ext = yes
>>>>>>> 7ce60372
<|MERGE_RESOLUTION|>--- conflicted
+++ resolved
@@ -69,7 +69,7 @@
 fir_freq = 10
 videocodec = vp9
 video_svc = true
-<<<<<<< HEAD
+;transport_wide_cc_ext = yes
 
 
 ; Finally, this demo room here is only there in case you want to play with
@@ -83,6 +83,4 @@
 bitrate = 128000
 fir_freq = 10
 perc = true
-=======
-;transport_wide_cc_ext = yes
->>>>>>> 7ce60372
+;transport_wide_cc_ext = yes