--- conflicted
+++ resolved
@@ -1212,7 +1212,6 @@
 		janus_refcount_decrease(&handle->ref);
 		stream->handle = NULL;
 	}
-<<<<<<< HEAD
 	janus_refcount_decrease(&stream->ref);
 }
 
@@ -1228,14 +1227,12 @@
 	stream->ruser = NULL;
 	g_free(stream->rpass);
 	stream->rpass = NULL;
-=======
 	g_free(stream->rid[0]);
 	stream->rid[0] = NULL;
 	g_free(stream->rid[1]);
 	stream->rid[1] = NULL;
 	g_free(stream->rid[2]);
 	stream->rid[2] = NULL;
->>>>>>> 96e3cbb6
 	g_list_free(stream->audio_payload_types);
 	stream->audio_payload_types = NULL;
 	g_list_free(stream->video_payload_types);
