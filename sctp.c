--- conflicted
+++ resolved
@@ -142,17 +142,9 @@
 	 * be encapsulated in DTLS and actually sent/received by libnice, and not by
 	 * usrsctp itself... as such, we make use of the AF_CONN approach */
 
-<<<<<<< HEAD
-	janus_sctp_association *sctp = (janus_sctp_association *)g_malloc0(sizeof(janus_sctp_association));
-	if(sctp == NULL) {
-		JANUS_LOG(LOG_FATAL, "Memory error!\n");
-		return NULL;
-	}
+	janus_sctp_association *sctp = g_malloc0(sizeof(janus_sctp_association));
 	janus_refcount_init(&sctp->ref, janus_sctp_association_free);
 	g_atomic_int_set(&sctp->destroyed, 0);
-=======
-	janus_sctp_association *sctp = g_malloc0(sizeof(janus_sctp_association));
->>>>>>> af87b812
 	sctp->dtls = dtls;
 	janus_refcount_increase(&((janus_dtls_srtp *)dtls)->ref);
 	sctp->handle_id = handle_id;
@@ -491,14 +483,6 @@
 	JANUS_LOG(LOG_VERB, "Using label '%s' (%zu, %u with padding)\n", label, strlen(label), label_size);
 
 	req = g_malloc0(sizeof(janus_datachannel_open_request) + label_size);
-<<<<<<< HEAD
-	if(req == NULL) {
-		JANUS_LOG(LOG_FATAL, "Memory error!\n");
-		return -1;
-	}
-	memset(req, 0, sizeof(janus_datachannel_open_request) + label_size);
-=======
->>>>>>> af87b812
 	req->msg_type = DATA_CHANNEL_OPEN_REQUEST;
 	switch (pr_policy) {
 		case SCTP_PR_SCTP_NONE:
@@ -850,19 +834,9 @@
 	char *label = NULL;
 	guint len = ntohs(req->label_length);
 	if(len > 0 && len < length) {
-<<<<<<< HEAD
-		label = g_malloc0(len+1);
-		if(label == NULL) {
-			JANUS_LOG(LOG_FATAL, "Memory error!\n");
-		} else {
-			memcpy(label, req->label, len);
-			label[len] = '\0';
-		}
-=======
 		label = g_malloc(len+1);
 		memcpy(label, req->label, len);
 		label[len] = '\0'; 
->>>>>>> af87b812
 	}
 	JANUS_LOG(LOG_VERB, "[%"SCNu64"] Opened channel '%s' (id=%"SCNu16") (%d/%d/%d)\n", sctp->handle_id,
 		label ? label : "??",
