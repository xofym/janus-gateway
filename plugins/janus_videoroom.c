--- conflicted
+++ resolved
@@ -1107,7 +1107,6 @@
 		handle->plugin_handle = NULL;
 		if(session->participant_type == janus_videoroom_p_type_publisher) {
 			/* Get rid of publisher */
-<<<<<<< HEAD
 			janus_mutex_lock(&session->mutex);
 			janus_videoroom_publisher *p = (janus_videoroom_publisher *)session->participant;
 			if(p)
@@ -1122,20 +1121,6 @@
 			}
 			janus_videoroom_publisher_destroy(p);
 			g_clear_pointer(&p, janus_videoroom_publisher_dereference);
-=======
-			janus_videoroom_participant *participant = (janus_videoroom_participant *)session->participant;
-			participant->audio = FALSE;
-			participant->video = FALSE;
-			participant->data = FALSE;
-			participant->audio_active = FALSE;
-			participant->video_active = FALSE;
-			participant->data_active = FALSE;
-			participant->recording_active = FALSE;
-			if(participant->recording_base)
-				g_free(participant->recording_base);
-			participant->recording_base = NULL;
-			janus_videoroom_leave_or_unpublish(participant, TRUE);
->>>>>>> a8f7e06a
 		} else if(session->participant_type == janus_videoroom_p_type_subscriber) {
 			janus_videoroom_subscriber *s = (janus_videoroom_subscriber *)session->participant;
 			session->participant = NULL;
@@ -2468,13 +2453,9 @@
 	if(participant == NULL || g_atomic_int_get(&participant->destroyed)) {
 		g_clear_pointer(&participant, janus_videoroom_publisher_dereference_nodebug);
 		return;
-<<<<<<< HEAD
-	}
-=======
-	janus_videoroom_participant *participant = (janus_videoroom_participant *)session->participant;
+	}
 	if(!participant->data_active)
 		return;
->>>>>>> a8f7e06a
 	/* Any forwarder involved? */
 	janus_mutex_lock(&participant->rtp_forwarders_mutex);
 	/* Forward RTP to the appropriate port for the rtp_forwarders associated with this publisher, if there are any */
