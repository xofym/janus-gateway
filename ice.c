--- conflicted
+++ resolved
@@ -2371,15 +2371,11 @@
 	}
 	if(handle->cdone == 0)
 		handle->cdone = -1;
-<<<<<<< HEAD
-	janus_ice_webrtc_free(handle);
-=======
 	if(!janus_flags_is_set(&handle->webrtc_flags, JANUS_ICE_HANDLE_WEBRTC_STOP)) {
 		janus_flags_set(&handle->webrtc_flags, JANUS_ICE_HANDLE_WEBRTC_CLEANING);
 		janus_ice_webrtc_free(handle);
-	}
-	g_thread_unref(g_thread_self());
->>>>>>> 3c1f42ba
+		janus_ice_webrtc_free(handle);
+	}
 	handle->icethread = NULL;
 	JANUS_LOG(LOG_VERB, "[%"SCNu64"] ICE thread ended! %p\n", handle->handle_id, handle);
 	/* This ICE session is over, unref it */
